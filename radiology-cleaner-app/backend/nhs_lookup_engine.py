# =============================================================================
# NHS LOOKUP ENGINE - Radiology Exam Name Standardization Pipeline
# =============================================================================
# 
# This engine implements a two-stage pipeline for standardizing radiology exam names:
# 
# STAGE 1 - RETRIEVAL: Uses BioLORD embeddings + FAISS index to find candidate matches
# STAGE 2 - RERANKING: Uses configurable rerankers (MedCPT/GPT/Claude/Gemini) + 
#                      component-based scoring to select the best match
#
# SAFETY FEATURES:
# - Hard modality filtering prevents dangerous mismatches
# - Anatomical compatibility constraints prevent impossible mappings
# - Diagnostic protection prevents diagnostic→interventional mapping errors
# - Component thresholds prevent semantic similarity from overriding clinical accuracy
#
# ARCHITECTURE:
# - Config-driven scoring with weights loaded from R2 cloud storage
# - Multiple reranker support via RerankerManager
# - Complexity filtering for simple inputs
# - Context-aware bonuses (gender, age, clinical)
# - Bilateral peer detection for laterality handling
#
# =============================================================================

import json
import logging
import re
import os
import pickle
import time
import yaml
import hashlib
import numpy as np
import faiss
from typing import Dict, List, Optional
from collections import defaultdict
from fuzzywuzzy import fuzz
from typing import TYPE_CHECKING

# Core application components
from nlp_processor import NLPProcessor
from context_detection import detect_interventional_procedure_terms
from preprocessing import get_preprocessor
from complexity import ComplexityScorer
from r2_cache_manager import R2CacheManager
from common.hash_keys import compute_request_hash_with_preimage

if TYPE_CHECKING:
    from parser import RadiologySemanticParser

logger = logging.getLogger(__name__)

class NHSLookupEngine:
    """
    Two-stage pipeline for standardizing radiology exam names against NHS SNOMED database.
    
    PIPELINE OVERVIEW:
    1. RETRIEVAL: BioLORD embeddings + FAISS search → top-k candidates
    2. RERANKING: Configurable rerankers + component scoring → best match
    
    SAFETY SYSTEMS:
    - Hard modality filtering
    - Anatomical compatibility constraints  
    - Diagnostic protection rules
    - Component score thresholds
    """
    
    def __init__(self, nhs_json_path: str, retriever_processor: NLPProcessor, reranker_manager, semantic_parser: 'RadiologySemanticParser'):
        """Initialize the NHS lookup engine with required processors and data."""
        # Core data structures
        self.nhs_data = []
        self.snomed_lookup = {}
        self.index_to_snomed_id: List[str] = []
        self.vector_index: Optional[faiss.Index] = None
        
        # Pipeline components
        self.nhs_json_path = nhs_json_path
        self.retriever_processor = retriever_processor  # BioLORD for FAISS retrieval
        self.reranker_manager = reranker_manager       # Manages multiple rerankers
        self.nlp_processor = retriever_processor       # Backward compatibility
        self.semantic_parser = semantic_parser         # Parses components from exam names
        self.complexity_scorer = ComplexityScorer()    # Scores FSN complexity
        
        # Load configuration and initialize data
        self._load_config_from_manager()
        self._load_nhs_data()
        self._build_lookup_tables()
        self._preprocess_and_parse_nhs_data()
        
        # Runtime state
        self._embeddings_loaded = False
        self._specificity_stop_words = {
            'a', 'an', 'the', 'and', 'or', 'with', 'without', 'for', 'of', 'in', 'on', 'to',
            'ct', 'mr', 'mri', 'us', 'xr', 'x-ray', 'nm', 'pet', 'scan', 'imaging', 'procedure',
            'examination', 'study', 'left', 'right', 'bilateral', 'contrast', 'view'
        }
        
        # Load validation caches for human-in-the-loop feedback  
        self.r2_manager = R2CacheManager()
        self._load_validation_caches()
        
        logger.info("NHSLookupEngine initialized with two-stage pipeline architecture.")

    # =============================================================================
    # INITIALIZATION & DATA LOADING
    # =============================================================================

    def _load_config_from_manager(self):
        """
        Load scoring configuration from R2 cloud storage via ConfigManager.
        
        Loads configuration sections for:
        - scoring: Main scoring weights and thresholds
        - modality_similarity: Cross-modality similarity matrices
        - context_scoring: Clinical context bonuses
        - preprocessing: Medical abbreviations and synonyms
        
        Falls back to safe defaults if cloud config unavailable.
        """
        try:
            from config_manager import get_config
            config_manager = get_config()
            self.config = config_manager.get_section('scoring')
            self.modality_similarity = config_manager.get_section('modality_similarity')
            self.context_scoring = config_manager.get_section('context_scoring')
            self.preprocessing_config = config_manager.get_section('preprocessing')
            logger.info("Loaded enhanced scoring configuration from R2 cloud storage")
        except Exception as e:
            logger.error(f"Could not load configuration from R2. Using default weights. Error: {e}")
            self.config = {
                'retriever_top_k': 25, 'weights_component': {'anatomy': 0.35, 'modality': 0.25, 'laterality': 0.15, 'contrast': 0.15, 'technique': 0.10},
                'weights_final': {'component': 0.55, 'semantic': 0.35, 'frequency': 0.10}, 'interventional_bonus': 0.15, 'interventional_penalty': -0.20,
                'specificity_penalty_weight': 0.05, 'exact_match_bonus': 0.25, 'synonym_match_bonus': 0.15, 'context_match_bonus': 0.10,
                'contrast_mismatch_score': 0.3, 'contrast_null_score': 0.7
            }
            self.modality_similarity, self.context_scoring, self.preprocessing_config = {}, {}, {}

    def _load_nhs_data(self):
        """
        Load NHS SNOMED database from JSON file.
        
        Each entry contains:
        - snomed_concept_id: Unique SNOMED identifier
        - primary_source_name: Standardized exam name
        - snomed_fsn: Full SNOMED Fully Specified Name
        - Additional metadata fields
        """
        try:
            with open(self.nhs_json_path, 'r', encoding='utf-8') as f:
                self.nhs_data = json.load(f)
            logger.info(f"Loaded {len(self.nhs_data)} NHS entries from {self.nhs_json_path}")
        except Exception as e:
            logger.critical(f"Failed to load NHS data: {e}", exc_info=True); raise

    def _build_lookup_tables(self):
        """
        Build SNOMED ID → NHS entry lookup table for fast access.
        Used during candidate retrieval to convert FAISS indices to NHS entries.
        """
        for entry in self.nhs_data:
            if snomed_id := entry.get("snomed_concept_id"):
                self.snomed_lookup[str(snomed_id)] = entry
        logger.info(f"Built SNOMED lookup table with {len(self.snomed_lookup)} entries")

    def _preprocess_and_parse_nhs_data(self):
        """
        Preprocess and parse all NHS entries to prepare for matching pipeline.
        
        This method enriches each NHS entry with:
        - _clean_fsn_for_embedding: Preprocessed SNOMED FSN for embeddings
        - _clean_primary_name_for_embedding: Preprocessed primary name for embeddings
        - _interventional_terms: Detected interventional procedure indicators
        - _parsed_components: Semantic components (anatomy, modality, etc.)
        - _is_complex_fsn: Binary complexity flag for filtering
        
        This preprocessing enables efficient scoring during the matching pipeline.
        """
        if not self.semantic_parser: 
            raise RuntimeError("Semantic Parser required for component parsing.")
        preprocessor = get_preprocessor()
        if not preprocessor: 
            raise RuntimeError("Preprocessor not initialized.")
        
        for entry in self.nhs_data:
            snomed_fsn_raw = entry.get("snomed_fsn", "").strip()
            primary_name_raw = entry.get("primary_source_name", "").strip()
            
            # Clean SNOMED FSN by removing type qualifiers
            snomed_fsn_clean = re.sub(r'\s*\((procedure|qualifier value|finding)\)$', '', snomed_fsn_raw, flags=re.I).strip()

            # Preprocess names for embedding generation and semantic matching
            entry["_clean_fsn_for_embedding"] = preprocessor.preprocess(snomed_fsn_clean)
            entry["_clean_primary_name_for_embedding"] = preprocessor.preprocess(primary_name_raw)
            
            # Detect interventional procedure terms for scoring bonuses/penalties
            entry["_interventional_terms"] = detect_interventional_procedure_terms(entry["_clean_primary_name_for_embedding"])
            
            # Parse semantic components (anatomy, modality, laterality, contrast, technique)
            entry['_parsed_components'] = self.semantic_parser.parse_exam_name(entry["_clean_primary_name_for_embedding"], 'Other')
            
            # Calculate complexity flag for simple input filtering (threshold 0.67)
            fsn_complexity_score = self.complexity_scorer.calculate_fsn_total_complexity(snomed_fsn_clean)
            entry["_is_complex_fsn"] = fsn_complexity_score > 0.67
    
    def _normalize_approved_cache(self, raw_data: dict) -> dict:
        """
        Normalize approved cache data to consistent internal structure.
        
        Supports multiple input schemas:
        - {"entries": {hash: {mapping_data: {...}}}}
        - {"entries": [{hash: "...", mapping_data: {...}}]}
        - flat {hash: {mapping_data: {...}}}
        - flat {hash: {...}} where value is the mapping itself
        
        Args:
            raw_data: Raw JSON data from R2
            
        Returns:
            dict: Normalized mapping as {hash: mapping_data}
        """
        if not raw_data:
            return {}
        
        normalized = {}
        
        # Check if data has 'entries' wrapper
        if 'entries' in raw_data:
            entries = raw_data['entries']
            
            # Handle list format: [{"hash": "...", "mapping_data": {...}}]
            if isinstance(entries, list):
                for item in entries:
                    if isinstance(item, dict) and 'hash' in item:
                        hash_key = item['hash']
                        if 'mapping_data' in item:
                            normalized[hash_key] = item['mapping_data']
                        else:
                            # Treat the entire item (minus hash) as mapping data
                            mapping_data = {k: v for k, v in item.items() if k != 'hash'}
                            normalized[hash_key] = mapping_data
            
            # Handle dict format: {"hash": {"mapping_data": {...}}}
            elif isinstance(entries, dict):
                for hash_key, entry in entries.items():
                    if isinstance(entry, dict):
                        if 'mapping_data' in entry:
                            normalized[hash_key] = entry['mapping_data']
                        else:
                            # Treat the entire entry as mapping data
                            normalized[hash_key] = entry
        
        # Handle flat format without 'entries' wrapper
        else:
            for hash_key, entry in raw_data.items():
                if isinstance(entry, dict):
                    if 'mapping_data' in entry:
                        normalized[hash_key] = entry['mapping_data']
                    else:
                        # Treat the entire entry as mapping data
                        normalized[hash_key] = entry
        
        return normalized
    
    def _normalize_rejected_cache(self, raw_data: dict) -> dict:
        """
        Normalize rejected cache data to consistent internal structure.
        
        Supports multiple input schemas:
        - {"entries": {hash: {rejected_snomed_ids: [...]}}}
        - {"entries": [{hash: "...", rejected_snomed_ids: [...]}]}
        - flat {hash: {rejected_snomed_ids: [...]}}
        - flat {hash: [...]} where value is the rejection list itself
        
        Args:
            raw_data: Raw JSON data from R2
            
        Returns:
            dict: Normalized mapping as {hash: set(rejected_snomed_ids)}
        """
        if not raw_data:
            return {}
        
        normalized = {}
        
        # Check if data has 'entries' wrapper
        if 'entries' in raw_data:
            entries = raw_data['entries']
            
            # Handle list format: [{"hash": "...", "rejected_snomed_ids": [...]}]
            if isinstance(entries, list):
                for item in entries:
                    if isinstance(item, dict) and 'hash' in item:
                        hash_key = item['hash']
                        if 'rejected_snomed_ids' in item:
                            rejected_ids = item['rejected_snomed_ids']
                            if isinstance(rejected_ids, list):
                                normalized[hash_key] = set(rejected_ids)
            
            # Handle dict format: {"hash": {"rejected_snomed_ids": [...]}}
            elif isinstance(entries, dict):
                for hash_key, entry in entries.items():
                    if isinstance(entry, dict):
                        if 'rejected_snomed_ids' in entry:
                            rejected_ids = entry['rejected_snomed_ids']
                            if isinstance(rejected_ids, list):
                                normalized[hash_key] = set(rejected_ids)
                    elif isinstance(entry, list):
                        # Flat format where value is directly the list
                        normalized[hash_key] = set(entry)
        
        # Handle flat format without 'entries' wrapper
        else:
            for hash_key, entry in raw_data.items():
                if isinstance(entry, dict) and 'rejected_snomed_ids' in entry:
                    rejected_ids = entry['rejected_snomed_ids']
                    if isinstance(rejected_ids, list):
                        normalized[hash_key] = set(rejected_ids)
                elif isinstance(entry, list):
                    # Flat format where value is directly the list
                    normalized[hash_key] = set(entry)
        
        return normalized

    def _fetch_json_from_r2(self, object_key: str) -> dict:
        """Fetch and parse JSON data from R2 storage."""
        if not self.r2_manager.is_available():
            logger.warning(f"R2 not available, cannot fetch {object_key}")
            return {}
        
        try:
            # Download to temporary location
            import tempfile
            with tempfile.NamedTemporaryFile(mode='w+b', delete=False, suffix='.json') as temp_file:
                temp_path = temp_file.name
            
            if self.r2_manager.download_object(object_key, temp_path):
                with open(temp_path, 'r', encoding='utf-8') as f:
                    data = json.load(f)
                os.unlink(temp_path)  # Clean up temp file
                return data
            else:
                logger.warning(f"Failed to download {object_key} from R2")
                return {}
        except Exception as e:
            logger.error(f"Error fetching JSON from R2 {object_key}: {e}")
            return {}

    def _load_validation_caches(self):
        """
        Load validation caches from R2 cloud storage for human-in-the-loop feedback.
        
        Loads only the new cache filenames:
        - validation/approved_mappings_cache.json: Hash -> complete mapping data
        - validation/rejected_mappings_cache.json: Hash -> set of rejected SNOMED IDs
        
        Normalizes the JSON payloads to robust internal structures regardless of schema format.
        """
        # Initialize validation caches
        self.approved_mappings = {}
        self.rejected_mappings = {}
        
        # Load approved mappings cache from R2 using new filename
        approved_data = self._fetch_json_from_r2('validation/approved_mappings_cache.json')
<<<<<<< HEAD
        approved_entries = approved_data.get('entries', {})
        for hash_key, entry in approved_entries.items():
            if 'mapping_data' in entry:
                self.approved_mappings[hash_key] = entry['mapping_data']
        logger.info(f"Loaded {len(self.approved_mappings)} approved mappings from R2 validation cache")
        
        # Load rejected mappings from R2  
        rejected_data = self._fetch_json_from_r2('validation/rejected_mappings_cache.json')
        rejected_entries = rejected_data.get('entries', {})
        for hash_key, entry in rejected_entries.items():
            if 'rejected_snomed_ids' in entry:
                # Convert to set for O(1) lookup performance
                self.rejected_mappings[hash_key] = set(entry['rejected_snomed_ids'])
=======
        self.approved_mappings = self._normalize_approved_cache(approved_data)
        logger.info(f"Loaded {len(self.approved_mappings)} approved mappings from R2 validation cache")
        
        # Load rejected mappings from R2 using new filename  
        rejected_data = self._fetch_json_from_r2('validation/rejected_mappings_cache.json')
        self.rejected_mappings = self._normalize_rejected_cache(rejected_data)
>>>>>>> fed3c220
        logger.info(f"Loaded {len(self.rejected_mappings)} rejected mapping entries from R2 validation cache")

    def _generate_request_hash(self, exam_code: str = '', exam_name: str = '', data_source: str = '', clean_name: str = '') -> str:
        """
        Generate SHA-256 hash for request matching validation system.
        
        This must match the exact hash generation logic in validation/load_mappings.py
        to ensure proper lookup of approved/rejected mappings.
        
        Args:
            exam_code: Exam code from input
            exam_name: Original exam name
            data_source: Data source identifier  
            clean_name: Cleaned/standardized name
            
        Returns:
            SHA-256 hash string for validation cache lookup
        """
        # Use same key fields as validation system
        key_fields = [
            str(exam_code).strip().lower(),
            str(exam_name).strip().lower(), 
            str(data_source).strip().lower(),
            str(clean_name).strip().lower()
        ]
        
        # Create hash from concatenated fields (matching validation logic exactly)
        hash_input = '|'.join(key_fields)
        return hashlib.sha256(hash_input.encode('utf-8')).hexdigest()
    
    def _generate_request_hash_from_mapping(self, mapping: Dict) -> str:
        """
        Generate SHA-256 hash from mapping dictionary (convenience method).
        
        Args:
            mapping: Dictionary containing exam_code, exam_name, data_source, clean_name
            
        Returns:
            SHA-256 hash string for validation cache lookup
        """
        return self._generate_request_hash(
            exam_code=mapping.get('exam_code', ''),
            exam_name=mapping.get('exam_name', ''), 
            data_source=mapping.get('data_source', ''),
            clean_name=mapping.get('clean_name', '')
        )

    def reload_validation_caches(self) -> Dict[str, any]:
        """
        Public method to reload validation caches from R2 cloud storage.
        
        This allows external systems (API endpoints, admin tools) to refresh
        the validation caches without restarting the NHS lookup engine.
        
        Returns:
            Dict with detailed statistics of loaded approved and rejected mappings
        """
        logger.info("[VALIDATION-RELOAD] Reloading validation caches from R2...")
        
        try:
            # Clear existing caches
            old_approved_count = len(self.approved_mappings)
            old_rejected_count = len(self.rejected_mappings)
            
            self.approved_mappings.clear()
            self.rejected_mappings.clear()
            
            # Reload from R2 using existing logic
            self._load_validation_caches()
            
            result = {
                'approved_count': len(self.approved_mappings),
                'rejected_count': len(self.rejected_mappings),
                'previous_approved_count': old_approved_count,
                'previous_rejected_count': old_rejected_count,
                'approved_delta': len(self.approved_mappings) - old_approved_count,
                'rejected_delta': len(self.rejected_mappings) - old_rejected_count,
                'r2_available': self.r2_manager.is_available(),
                'status': 'success',
                'timestamp': time.time()
            }
            
            logger.info(f"[VALIDATION-RELOAD] Successfully reloaded validation caches: approved={result['approved_count']} (Δ{result['approved_delta']:+d}), rejected={result['rejected_count']} (Δ{result['rejected_delta']:+d})")
            return result
            
        except Exception as e:
            logger.error(f"[VALIDATION-RELOAD] Failed to reload validation caches: {e}")
            return {
                'approved_count': len(self.approved_mappings),
                'rejected_count': len(self.rejected_mappings),
                'previous_approved_count': old_approved_count if 'old_approved_count' in locals() else 0,
                'previous_rejected_count': old_rejected_count if 'old_rejected_count' in locals() else 0,
                'approved_delta': 0,
                'rejected_delta': 0,
                'r2_available': self.r2_manager.is_available() if hasattr(self, 'r2_manager') else False,
                'status': 'error',
                'error': str(e),
                'timestamp': time.time()
            }

    # =============================================================================
    # FAISS INDEX MANAGEMENT
    # =============================================================================
    
    def _find_local_cache_file(self) -> Optional[str]:
        """
        Find cached FAISS index file for the current retriever model.
        
        Searches in RENDER_DISK_PATH or 'embedding-caches' directory for files matching
        the pattern: {model_key}_*.cache
        
        Returns:
            Optional[str]: Path to cache file if found, None otherwise
        """
        cache_dir = os.environ.get('RENDER_DISK_PATH', 'embedding-caches')
        if not os.path.isdir(cache_dir): 
            return None
        
        for filename in os.listdir(cache_dir):
            if filename.startswith(f"{self.retriever_processor.model_key}_") and filename.endswith(".cache"):
                return os.path.join(cache_dir, filename)
        return None

    def _load_index_from_local_disk(self):
        """
        Load pre-built FAISS index and ID mappings from local disk cache.
        
        The cache contains:
        - index_data: Serialized FAISS index for vector search
        - id_mapping: List mapping FAISS indices to SNOMED IDs
        
        This avoids rebuilding the index on every startup (expensive operation).
        """
        local_cache_path = self._find_local_cache_file()
        if local_cache_path and os.path.exists(local_cache_path):
            try:
                with open(local_cache_path, 'rb') as f: 
                    cache_content = pickle.load(f)
                self.vector_index = faiss.deserialize_index(cache_content['index_data'])
                self.index_to_snomed_id = cache_content['id_mapping']
                logger.info(f"Successfully loaded FAISS index for model '{self.retriever_processor.model_key}' from: {local_cache_path}")
            except Exception as e:
                logger.critical(f"CRITICAL: Failed to load FAISS index from '{local_cache_path}': {e}.")
        else:
            logger.critical(f"CRITICAL: Cache not found on local disk for model '{self.retriever_processor.model_key}'.")

    # =============================================================================
    # MAIN STANDARDIZATION PIPELINE - ENTRY POINT
    # =============================================================================
    
    def standardize_exam(self, input_exam: str, extracted_input_components: Dict, custom_nlp_processor: Optional[NLPProcessor] = None, is_input_simple: bool = False, debug: bool = False, reranker_key: Optional[str] = None, data_source: Optional[str] = None, exam_code: Optional[str] = None) -> Dict:
        """
        V4 Two-Stage Pipeline: Retrieve candidates with BioLORD, then rerank with flexible rerankers + component scoring.
        
        Stage 1 (Retrieval): Use retriever_processor (BioLORD) to get top-k candidates via FAISS
        Stage 2 (Reranking): Use selected reranker (MedCPT/GPT/Claude/Gemini) + component scoring to find best match
        """
        if debug:
            logger.info(f"[DEBUG] Debug mode enabled for input: {input_exam}, is_input_simple: {is_input_simple}")
        
        # === REQUEST HASH LOGGING ===
        # Compute canonical hash for consistent logging across components
        # Extract modality from parsed components or fallback to parsed modality list
        input_modality = extracted_input_components.get('modality', [])
        modality_code_for_hash = input_modality[0] if input_modality else None
        
        request_hash, preimage = compute_request_hash_with_preimage(data_source, exam_code, input_exam, modality_code_for_hash)
        if debug:
            logger.info(f"[DEBUG-HASH] Request hash: {request_hash}")
            logger.info(f"[DEBUG-HASH] Preimage: {preimage}")
        
        # === VALIDATION ===
        if not self.retriever_processor or not self.retriever_processor.is_available():
            result = {'error': 'Retriever processor not available', 'confidence': 0.0}
            if debug: result['debug_early_exit'] = 'Early exit: Retriever not available'
            return result
        
        # Get the selected reranker (defaults to default if not specified)
        if not reranker_key:
            reranker_key = self.reranker_manager.get_default_reranker_key() if self.reranker_manager else 'medcpt'
        
        if not self.reranker_manager:
            result = {'error': 'Reranker manager not available', 'confidence': 0.0}
            if debug: result['debug_early_exit'] = 'Early exit: Reranker manager not available'
            return result

        # === STAGE 1: RETRIEVAL (using retriever_processor) ===
        logger.info(f"[V3-PIPELINE] Starting retrieval stage with {self.retriever_processor.model_key} ({self.retriever_processor.hf_model_name})")
        stage1_start = time.time()
        
        # Load FAISS index for retriever model if needed
        if not self._embeddings_loaded or self.nlp_processor.model_key != self.retriever_processor.model_key:
            logger.info(f"Loading index for retriever model '{self.retriever_processor.model_key}'...")
            self.nlp_processor = self.retriever_processor  # Update for backward compatibility
            self._load_index_from_local_disk()
            self._embeddings_loaded = True
        
        if not self.vector_index:
            result = {'error': 'Vector index not loaded.', 'confidence': 0.0}
            if debug: result['debug_early_exit'] = 'Early exit: Vector index not loaded'
            return result
        
        # Generate embedding for input using retriever
        input_embedding = self.retriever_processor.get_text_embedding(input_exam)
        if input_embedding is None:
            result = {'error': 'Failed to generate embedding for input.', 'confidence': 0.0}
            if debug: result['debug_early_exit'] = 'Early exit: Failed to generate embedding'
            return result
        
        # Prepare ensemble embedding and search FAISS index
        input_ensemble_embedding = np.concatenate([input_embedding, input_embedding]).astype('float32')
        faiss.normalize_L2(input_ensemble_embedding.reshape(1, -1))
        top_k = self.config['retriever_top_k']
        distances, indices = self.vector_index.search(input_ensemble_embedding.reshape(1, -1), top_k)
        
        # Get candidate entries
        candidate_snomed_ids = [self.index_to_snomed_id[i] for i in indices[0] if i < len(self.index_to_snomed_id)]
        candidate_entries = [self.snomed_lookup[str(sid)] for sid in candidate_snomed_ids if str(sid) in self.snomed_lookup]
        
        # HARD MODALITY FILTERING: Block candidates with mismatched modalities if input modality is provided
        input_modality = extracted_input_components.get('modality')
        if input_modality and len(input_modality) > 0:
            input_modality_upper = input_modality[0].upper()
            original_count = len(candidate_entries)
            
            filtered_candidates = []
            for entry in candidate_entries:
                entry_components = entry.get('_parsed_components', {})
                entry_modalities = entry_components.get('modality', [])
                
                if entry_modalities:
                    entry_modalities_upper = [m.upper() for m in entry_modalities]
                    if input_modality_upper in entry_modalities_upper:
                        filtered_candidates.append(entry)
                    else:
                        logger.debug(f"[MODALITY-FILTER] Blocked '{entry.get('primary_source_name', '')}' - modality mismatch: input '{input_modality_upper}' not in {entry_modalities_upper}")
                else:
                    # If NHS entry has no modality info, allow it through
                    filtered_candidates.append(entry)
            
            candidate_entries = filtered_candidates
            logger.info(f"[MODALITY-FILTER] Hard modality filtering: {original_count} → {len(candidate_entries)} candidates (input modality: {input_modality_upper})")
        
        if not candidate_entries:
            logger.warning("[V3-PIPELINE] Stage 1 failed - no candidates found after modality filtering")
            return {'error': 'No candidates found after modality filtering.', 'confidence': 0.0}
        
        stage1_time = time.time() - stage1_start
        logger.info(f"[V3-PIPELINE] Stage 1 completed in {stage1_time:.2f}s - retrieved {len(candidate_entries)} candidates")
        
        # Log top candidates for debugging
        if candidate_entries:
            logger.debug(f"[V3-PIPELINE] Top candidates: {', '.join([entry.get('primary_source_name', 'Unknown')[:30] for entry in candidate_entries[:3]])}")
        
        retrieval_scores = [float(distances[0][i]) for i in range(min(len(distances[0]), len(candidate_entries)))]
        logger.debug(f"[V3-PIPELINE] Retrieval scores - Min: {min(retrieval_scores):.3f}, Max: {max(retrieval_scores):.3f}, Avg: {sum(retrieval_scores)/len(retrieval_scores):.3f}")

        # === COMPLEXITY FILTERING (Between Stage 1 and 2) ===
        if is_input_simple and len(candidate_entries) > 1:
            logger.info(f"[COMPLEXITY-FILTER] Input is simple - applying complexity-based filtering to {len(candidate_entries)} candidates")
            
            # Separate candidates by complexity and semantic similarity
            prioritized_candidates = []
            simple_candidates = []
            complex_candidates = []
            
            for entry in candidate_entries:
                clean_name = entry.get('_clean_primary_name_for_embedding', '')
                is_complex_fsn = entry.get('_is_complex_fsn', False)
                
                # Check for high semantic similarity (>0.70) to preserve accurate matches
                semantic_similarity = self._calculate_semantic_similarity(input_exam, clean_name)
                
                if semantic_similarity > 0.70:
                    # High semantic match - preserve regardless of complexity
                    prioritized_candidates.append(entry)
                    logger.debug(f"[COMPLEXITY-FILTER] Preserving high-similarity match: '{clean_name[:30]}' (similarity={semantic_similarity:.3f})")
                elif not is_complex_fsn:
                    # Simple FSN for simple input - prefer these
                    simple_candidates.append(entry)
                    logger.debug(f"[COMPLEXITY-FILTER] Prioritizing simple FSN: '{clean_name[:30]}'")
                else:
                    # Complex FSN for simple input - deprioritize but keep available
                    complex_candidates.append(entry)
                    logger.debug(f"[COMPLEXITY-FILTER] Deprioritizing complex FSN: '{clean_name[:30]}'")
            
            # Reorder: high-similarity matches first, then simple FSNs, then complex FSNs
            candidate_entries = prioritized_candidates + simple_candidates + complex_candidates
            logger.info(f"[COMPLEXITY-FILTER] Reordered candidates: {len(prioritized_candidates)} high-similarity + {len(simple_candidates)} simple + {len(complex_candidates)} complex")

        # === STAGE 2: RERANKING & SCORING ===
        # Get reranker info for logging
        reranker_info = self.reranker_manager.get_available_rerankers().get(reranker_key, {})
        reranker_name = reranker_info.get('name', reranker_key)
        
        logger.info(f"[V4-PIPELINE] Starting reranking stage with {reranker_name} (key: {reranker_key})")
        stage2_start = time.time()
        
        # Prepare candidate texts for reranking
        candidate_texts = [entry.get('_clean_primary_name_for_embedding', '') for entry in candidate_entries]
        logger.debug(f"[V4-PIPELINE] Prepared {len(candidate_texts)} candidate texts for reranking")
        
        # Get reranker scores using selected reranker
        rerank_scores = self.reranker_manager.get_rerank_scores(input_exam, candidate_texts, reranker_key)
        
        # ### NEW LOGIC START ###
        # Check for the "clinically invalid" signal from the reranker (all scores are 0.0)
        is_clinically_invalid = rerank_scores and all(score == 0.0 for score in rerank_scores)

        if is_clinically_invalid:
            logger.warning(f"[V4-PIPELINE] Input exam '{input_exam}' was flagged as clinically invalid by the reranker. Aborting match.")
            # Return a specific error/status that app.py can handle
            return {
                'error': 'EXCLUDED_NON_CLINICAL',
                'message': f'Reranker identified input as non-clinical: {input_exam}',
                'confidence': 0.0,
                'all_candidates': [] # No candidates are relevant
            }
        # ### NEW LOGIC END ###

        if not rerank_scores or len(rerank_scores) != len(candidate_entries):
            logger.warning(f"[V4-PIPELINE] Reranker {reranker_name} failed (got {len(rerank_scores) if rerank_scores else 0} scores for {len(candidate_entries)} candidates) - using neutral fallback")
            rerank_scores = [0.5] * len(candidate_entries)  # Neutral fallback
        
        # Find best match by combining reranking + component scores
        best_match = None
        highest_confidence = -1.0
        
        wf = self.config['weights_final']
        
        # Check for reranker-specific weights
        reranker_specific_weights = wf.get('reranker_specific', {})
        if reranker_key in reranker_specific_weights:
            # Use reranker-specific weights
            specific_weights = reranker_specific_weights[reranker_key]
            reranker_weight = specific_weights.get('reranker', 0.45)
            component_weight = specific_weights.get('component', 0.55)
            logger.info(f"[V3-PIPELINE] Using {reranker_key}-specific weights: reranker={reranker_weight}, component={component_weight}")
        else:
            # Use default weights
            reranker_weight = wf.get('reranker', 0.45)
            component_weight = wf.get('component', 0.55)
            logger.debug(f"[V3-PIPELINE] Using default weights: reranker={reranker_weight}, component={component_weight}")
        
        component_scores = []
        final_scores = []
        position_bonuses = []
        
        logger.debug(f"[V3-PIPELINE] Processing {len(candidate_entries)} candidates with weights: reranker={reranker_weight}, component={component_weight}")
        
        for i, (entry, rerank_score) in enumerate(zip(candidate_entries, rerank_scores)):
            candidate_name = entry.get('primary_source_name', 'Unknown')
            
            # Calculate component score using extracted logic
            component_start = time.time()
            component_score = self._calculate_component_score(input_exam, extracted_input_components, entry)
            component_time = time.time() - component_start
            
            # CRITICAL SAFETY FIX: Check for explicit contrast mismatch
            # Calculate contrast score to detect dangerous explicit contradictions
            input_contrast = extracted_input_components.get('contrast', [])
            nhs_components = entry.get('_parsed_components', {})
            nhs_contrast = nhs_components.get('contrast', [])
            contrast_mismatch_score = self.config.get('contrast_mismatch_score', 0.05)
            
            # If both input and NHS have explicit contrast info and they conflict (score = contrast_mismatch_score)
            if (input_contrast and nhs_contrast and 
                not set(input_contrast).intersection(set(nhs_contrast)) and
                component_score == 0.0):  # Component score 0 indicates threshold violation
                
                logger.warning(f"[V3-PIPELINE] Rejecting '{candidate_name[:30]}' due to explicit contrast mismatch: input={input_contrast} vs NHS={nhs_contrast}")
                component_scores.append(0.0)
                final_scores.append(0.0) 
                position_bonuses.append(0.0)
                continue
            
            component_scores.append(component_score)
            
            # Combine reranker score and component score
            final_score = (reranker_weight * rerank_score) + (component_weight * component_score)
            
            # Apply position bonus if complexity filtering was used (respects reordering)
            # Only apply for non-prompt based models (HuggingFace), not for LLM rerankers
            position_bonus = 0.0
            reranker_info = self.reranker_manager.get_available_rerankers().get(reranker_key, {})
            is_openrouter_model = reranker_info.get('type') == 'openrouter'
            
            if is_input_simple and len(candidate_entries) > 1 and not is_openrouter_model:
                # Earlier positions get higher bonus (0.03 max, decays by 0.003 per position)
                # Skip for OpenRouter LLMs as they handle complexity in their own scoring
                position_bonus = max(0.0, 0.03 - (i * 0.003))
                final_score += position_bonus
                
            final_scores.append(final_score)
            position_bonuses.append(position_bonus)
            
            if final_score > highest_confidence:
                highest_confidence = final_score
                best_match = entry
                bonus_info = f" (pos_bonus={position_bonus:.3f})" if position_bonus > 0 else ""
                logger.info(f"[V3-PIPELINE] New best match: '{candidate_name[:40]}' (final_score={final_score:.3f}{bonus_info})")
            
            logger.debug(f"[V3-PIPELINE] Candidate {i+1}: '{candidate_name[:30]}' - rerank={rerank_score:.3f}, component={component_score:.3f}, final={final_score:.3f} (component_time={component_time:.3f}s)")
        
        stage2_time = time.time() - stage2_start
        
        # Log scoring statistics
        if final_scores:
            logger.info(f"[V3-PIPELINE] Stage 2 completed in {stage2_time:.2f}s")
            logger.info(f"[V3-PIPELINE] Score statistics:")
            logger.info(f"  Rerank scores - Min: {min(rerank_scores):.3f}, Max: {max(rerank_scores):.3f}, Avg: {sum(rerank_scores)/len(rerank_scores):.3f}")
            logger.info(f"  Component scores - Min: {min(component_scores):.3f}, Max: {max(component_scores):.3f}, Avg: {sum(component_scores)/len(component_scores):.3f}")
            logger.info(f"  Final scores - Min: {min(final_scores):.3f}, Max: {max(final_scores):.3f}, Avg: {sum(final_scores)/len(final_scores):.3f}")

        # === PREPARE ALL CANDIDATES FOR OUTPUT ===
        all_candidates_list = []
        if candidate_entries and final_scores:
            scored_candidates_with_details = list(zip(candidate_entries, final_scores))
            # Sort by final_score (descending)
            scored_candidates_with_details.sort(key=lambda x: x[1], reverse=True)
            
            # Format all candidates for the 'all_candidates' field
            for entry, final_score in scored_candidates_with_details:
                all_candidates_list.append({
                    'snomed_id': entry.get('snomed_concept_id', ''),
                    'primary_name': entry.get('primary_source_name', ''),
                    'snomed_fsn': entry.get('snomed_fsn', ''),
                    'confidence': round(final_score, 2)
                })

        # === RESULT FORMATTING ===
        total_time = time.time() - stage1_start
        
        if best_match:
            logger.info(f"[V3-PIPELINE] ✅ Match found in {total_time:.2f}s total")
            logger.info(f"[V3-PIPELINE] Best match: '{best_match.get('primary_source_name', '')}' (confidence={highest_confidence:.3f})")
            logger.info(f"[V3-PIPELINE] SNOMED: {best_match.get('snomed_concept_id', 'Unknown')}")
            
            # Handle laterality logic
            input_laterality = (extracted_input_components.get('laterality') or [None])[0]
            match_laterality = (best_match.get('_parsed_components', {}).get('laterality') or [None])[0]
            strip_laterality = (not input_laterality and match_laterality in ['left', 'right', 'bilateral'])
            laterally_ambiguous = (not input_laterality and match_laterality in ['left', 'right', 'bilateral'])
            
            if strip_laterality:
                if bilateral_peer := self.find_bilateral_peer_in_candidates(best_match, candidate_entries):
                    result = self._format_match_result(bilateral_peer, extracted_input_components, highest_confidence, self.retriever_processor, strip_laterality_from_name=True, input_exam_text=input_exam, force_ambiguous=laterally_ambiguous)
                    
                    # Add debug information for bilateral peer case (MUST be after _format_match_result)
                    if debug:
                        # Test debug parameter by modifying clean_name for bilateral peer
                        result['clean_name'] = result.get('clean_name', '') + ' [DEBUG MODE ACTIVE - BILATERAL]'
                        result['debug_simple'] = 'Debug parameter received successfully (bilateral peer)!'
                        logger.info("[DEBUG] Modified bilateral clean_name and added debug flag")
                        try:
                            def json_safe(value):
                                """Ensure value is JSON serializable."""
                                if value is None:
                                    return None
                                elif isinstance(value, (bool, int, str)):
                                    return value
                                elif isinstance(value, float):
                                    # Handle NaN, infinity
                                    if not (value == value):  # NaN check
                                        return 0.0
                                    elif value == float('inf'):
                                        return 999999.0
                                    elif value == float('-inf'):
                                        return -999999.0
                                    else:
                                        return float(value)
                                elif isinstance(value, (list, tuple)):
                                    return [json_safe(item) for item in value]
                                elif isinstance(value, dict):
                                    return {str(k): json_safe(v) for k, v in value.items()}
                                else:
                                    return str(value)
                            
                            debug_candidates = []
                            for i, entry in enumerate(candidate_entries[:25]):
                                candidate_data = {
                                    'rank': i + 1,
                                    'snomed_id': json_safe(entry.get('snomed_concept_id')),
                                    'primary_name': json_safe(entry.get('primary_source_name')),
                                    'fsn': json_safe(entry.get('snomed_fsn')),
                                    'is_complex_fsn': json_safe(entry.get('_is_complex_fsn', False)),
                                    'final_score': json_safe(final_scores[i] if i < len(final_scores) else 0.0),
                                    'rerank_score': json_safe(rerank_scores[i] if i < len(rerank_scores) else 0.0),
                                    'component_score': json_safe(component_scores[i] if i < len(component_scores) else 0.0),
                                    'position_bonus': json_safe(position_bonuses[i] if i < len(position_bonuses) else 0.0)
                                }
                                debug_candidates.append(candidate_data)
                            
                            result['debug'] = {
                                'input_simple': json_safe(is_input_simple),
                                'complexity_filtering_applied': json_safe(is_input_simple),
                                'total_candidates': json_safe(len(candidate_entries)),
                                'candidates': debug_candidates,
                                'note': 'Used bilateral peer for laterality adjustment'
                            }
                            logger.info(f"[DEBUG] Added JSON-safe bilateral peer debug info with {len(debug_candidates)} candidates")
                        except Exception as e:
                            logger.error(f"[DEBUG] Error creating bilateral peer debug info: {e}")
                            result['debug'] = {'error': f'Debug error: {str(e)}'}
                    
                    result['all_candidates'] = all_candidates_list
                    
                    # Apply semantic similarity safeguard to bilateral peer result
                    result = self._apply_semantic_similarity_safeguard(result, input_exam)
                    
                    # === HUMAN-IN-THE-LOOP VALIDATION CACHE CHECK ===
                    if data_source and exam_code and input_exam:
                        # Generate hash from the final result mapping
                        result_hash = self._generate_request_hash(
                            exam_code=exam_code or '',
                            exam_name=input_exam,
                            data_source=data_source or '',
                            clean_name=result.get('clean_name', '')
                        )
                        
                        # Check for approved mapping (override result with approved version)
                        if result_hash in self.approved_mappings:
                            approved_mapping = self.approved_mappings[result_hash]
                            logger.info(f"[VALIDATION-OVERRIDE] Using approved mapping for {input_exam} (hash: {result_hash[:12]}...)")
                            
                            # Override with approved mapping but preserve some original metadata
                            original_confidence = result.get('components', {}).get('confidence', 0.0)
                            result = approved_mapping.copy()
                            result.update({
                                'validation_status': 'approved_by_human',
                                'confidence': 1.0,  # Human approval = max confidence
                                'validation_hash': result_hash,
                                'original_ai_confidence': original_confidence
                            })
                            if debug:
                                result['debug_validation_override'] = True
                        
                        # Check for rejected mapping (mark as rejected but don't change result)
                        elif result_hash in self.rejected_mappings:
                            logger.info(f"[VALIDATION-REJECTED] Found rejected mapping for {input_exam} (hash: {result_hash[:12]}...)")
                            result.update({
                                'validation_status': 'rejected_by_human',
                                'validation_hash': result_hash
                            })
                            if debug:
                                result['debug_validation_rejected'] = True
                    
                    return result
            
            result = self._format_match_result(best_match, extracted_input_components, highest_confidence, self.retriever_processor, strip_laterality_from_name=strip_laterality, input_exam_text=input_exam, force_ambiguous=laterally_ambiguous)
            
            # Apply semantic similarity safeguard
            result = self._apply_semantic_similarity_safeguard(result, input_exam)
            
            # Add debug information if requested (MUST be after _format_match_result)
            if debug:
                result['debug_simple'] = 'Debug parameter received successfully!'
                logger.info("[DEBUG] Debug mode active - adding candidate analysis")
                try:
                    def json_safe(value):
                        """Ensure value is JSON serializable."""
                        if value is None:
                            return None
                        elif isinstance(value, (bool, int, str)):
                            return value
                        elif isinstance(value, float):
                            # Handle NaN, infinity
                            if not (value == value):  # NaN check
                                return 0.0
                            elif value == float('inf'):
                                return 999999.0
                            elif value == float('-inf'):
                                return -999999.0
                            else:
                                return float(value)
                        elif isinstance(value, (list, tuple)):
                            return [json_safe(item) for item in value]
                        elif isinstance(value, dict):
                            return {str(k): json_safe(v) for k, v in value.items()}
                        else:
                            return str(value)
                    
                    debug_candidates = []
                    for i, entry in enumerate(candidate_entries[:25]):  # Top 25 candidates
                        candidate_data = {
                            'rank': i + 1,
                            'snomed_id': json_safe(entry.get('snomed_concept_id')),
                            'primary_name': json_safe(entry.get('primary_source_name')),
                            'fsn': json_safe(entry.get('snomed_fsn')),
                            'is_complex_fsn': json_safe(entry.get('_is_complex_fsn', False)),
                            'final_score': json_safe(final_scores[i] if i < len(final_scores) else 0.0),
                            'rerank_score': json_safe(rerank_scores[i] if i < len(rerank_scores) else 0.0),
                            'component_score': json_safe(component_scores[i] if i < len(component_scores) else 0.0),
                            'position_bonus': json_safe(position_bonuses[i] if i < len(position_bonuses) else 0.0)
                        }
                        debug_candidates.append(candidate_data)
                    
                    result['debug'] = {
                        'input_simple': json_safe(is_input_simple),
                        'complexity_filtering_applied': json_safe(is_input_simple),
                        'total_candidates': json_safe(len(candidate_entries)),
                        'candidates': debug_candidates
                    }
                    logger.info(f"[DEBUG] Added JSON-safe debug info with {len(debug_candidates)} candidates")
                except Exception as e:
                    logger.error(f"[DEBUG] Error creating debug info: {e}")
                    result['debug'] = {'error': f'Debug error: {str(e)}'}
            
            result['all_candidates'] = all_candidates_list
            
            # === HUMAN-IN-THE-LOOP VALIDATION CACHE CHECK ===
            if data_source and exam_code and input_exam:
                # Generate hash from the final result mapping
                result_hash = self._generate_request_hash(
                    exam_code=exam_code or '',
                    exam_name=input_exam,
                    data_source=data_source or '',
                    clean_name=result.get('clean_name', '')
                )
                
                # Check for approved mapping (override result with approved version)
                if result_hash in self.approved_mappings:
                    approved_mapping = self.approved_mappings[result_hash]
                    logger.info(f"[VALIDATION-OVERRIDE] Using approved mapping for {input_exam} (hash: {result_hash[:12]}...)")
                    
                    # Override with approved mapping but preserve some original metadata
                    original_confidence = result.get('components', {}).get('confidence', 0.0)
                    result = approved_mapping.copy()
                    result.update({
                        'validation_status': 'approved_by_human',
                        'confidence': 1.0,  # Human approval = max confidence
                        'validation_hash': result_hash,
                        'original_ai_confidence': original_confidence
                    })
                    if debug:
                        result['debug_validation_override'] = True
                
                # Check for rejected mapping (mark as rejected but don't change result)
                elif result_hash in self.rejected_mappings:
                    logger.info(f"[VALIDATION-REJECTED] Found rejected mapping for {input_exam} (hash: {result_hash[:12]}...)")
                    result.update({
                        'validation_status': 'rejected_by_human',
                        'validation_hash': result_hash
                    })
                    if debug:
                        result['debug_validation_rejected'] = True
            
            return result
        
        logger.warning(f"[V3-PIPELINE] ❌ No suitable match found in {total_time:.2f}s total")
        return {'error': 'No suitable match found.', 'confidence': 0.0, 'all_candidates': all_candidates_list}

    # =============================================================================
    # COMPONENT-BASED SCORING SYSTEM
    # =============================================================================
    
    def _calculate_component_score(self, input_exam_text: str, input_components: Dict, nhs_entry: Dict) -> float:
        """
        CORE COMPONENT SCORING: Calculate rule-based match score for NHS candidate.
        
        This is the heart of the clinical matching logic that ensures safety and accuracy.
        
        SCORING PIPELINE:
        1. Check for blocking violations (diagnostic→interventional, anatomy incompatibility)
        2. Calculate individual component scores (anatomy, modality, laterality, contrast, technique)
        3. Apply component thresholds to prevent low-quality matches
        4. Combine component scores using configured weights
        5. Add interventional scoring bonuses/penalties
        6. Add context bonuses and specificity adjustments
        
        Args:
            input_exam_text: Original user input text
            input_components: Parsed semantic components from input
            nhs_entry: NHS database entry being scored
            
        Returns:
            float: Component score (0.0-1.0), or 0.0 if blocking violations detected
        """
        # 1. Check for any "blocking" level violations that should immediately reject the candidate
        diagnostic_penalty = self._check_diagnostic_protection(input_exam_text, nhs_entry)
        hybrid_modality_penalty = self._check_hybrid_modality_constraints(input_exam_text, nhs_entry)
        technique_specialization_penalty = self._check_technique_specialization_constraints(input_exam_text, nhs_entry)
        
        # Check for blocking penalties (< -1.0)
        if diagnostic_penalty < -1.0 or hybrid_modality_penalty < -1.0 or technique_specialization_penalty < -1.0:
            logger.debug(f"Blocking violation detected for '{nhs_entry.get('primary_source_name')}', returning 0.0 score.")
            return 0.0
        
        nhs_components = nhs_entry.get('_parsed_components', {})
        
        # 2. Calculate all component scores
        anatomy_score = self._calculate_anatomy_score_with_constraints(input_components, nhs_components)
        
        # Check for anatomy blocking penalty after the fact
        if anatomy_score < -1.0:
            logger.debug(f"Anatomical blocking violation for '{nhs_entry.get('primary_source_name')}', returning 0.0 score.")
            return 0.0
        
        modality_score = self._calculate_modality_score(
            input_components.get('modality', []),
            nhs_components.get('modality', [])
        )
        contrast_score = self._calculate_contrast_score(
            input_components.get('contrast', []),
            nhs_components.get('contrast', [])
        )
        technique_score = self._calculate_set_score(
            input_components.get('technique', []),
            nhs_components.get('technique', [])
        )
        
        input_lat = (input_components.get('laterality') or [None])[0]
        nhs_lat = (nhs_components.get('laterality') or [None])[0]
        laterality_score = self._calculate_laterality_score(input_lat, nhs_lat)
        
        # 3. Check component thresholds to gate low-quality matches
        if (violation := self._check_component_thresholds(anatomy_score, modality_score, laterality_score, contrast_score, technique_score)):
            logger.debug(f"Component threshold violation for '{nhs_entry.get('primary_source_name')}': {violation}")
            return 0.0
        
        # 4. Combine the component scores using weights from the config
        w = self.config['weights_component']
        component_score = (
            w.get('anatomy', 0.25) * anatomy_score +
            w.get('modality', 0.30) * modality_score +
            w.get('laterality', 0.15) * laterality_score +
            w.get('contrast', 0.20) * contrast_score +
            w.get('technique', 0.10) * technique_score
        )
        
        # 5. Add interventional scoring
        input_techniques = set(input_components.get('technique', []))
        is_input_interventional = any('Interventional' in t for t in input_techniques)
        nhs_techniques = set(nhs_components.get('technique', []))
        is_nhs_interventional = any('Interventional' in t for t in nhs_techniques)
        
        interventional_score = 0
        if is_input_interventional and is_nhs_interventional:
            interventional_score = self.config['interventional_bonus']
        elif is_input_interventional and not is_nhs_interventional:
            interventional_score = self.config['interventional_penalty']
        
        # 6. Add anatomical specificity score
        anatomical_specificity_score = self._calculate_anatomical_specificity_score(input_exam_text, nhs_entry)
        
        # 7. Add all bonuses and non-blocking penalties
        bonus_score = interventional_score + anatomical_specificity_score
        bonus_score += diagnostic_penalty + hybrid_modality_penalty + technique_specialization_penalty
        bonus_score += self._calculate_context_bonus(input_exam_text, nhs_entry, input_components.get('anatomy', []))
        bonus_score += self._calculate_synonym_bonus(input_exam_text, nhs_entry)
        bonus_score += self._calculate_biopsy_modality_preference(input_exam_text, nhs_entry)
        bonus_score += self._calculate_anatomy_specificity_preference(input_components, nhs_entry)
        
        # Exact match bonus
        if input_exam_text.strip().lower() == nhs_entry.get('primary_source_name', '').lower():
            bonus_score += self.config.get('exact_match_bonus', 0.25)
        
        final_component_score = component_score + bonus_score
        return max(0.0, min(1.0, final_component_score))

    def _calculate_set_score(self, list1: List[str], list2: List[str]) -> float:
        """
        Calculates a Jaccard similarity score between two lists of strings.
        (Intersection over Union)
        """
        set1, set2 = set(list1), set(list2)
        if not set1 and not set2:
                return 1.0  # Both empty is a perfect match.

        union = set1.union(set2)
        if not union:
                return 0.0  # Should be covered by the above, but for safety.

        intersection = set1.intersection(set2)
        return len(intersection) / len(union)
    
    def _calculate_modality_score(self, input_modality: List[str], nhs_modality: List[str]) -> float:
        # Handle empty lists
        if not input_modality or not nhs_modality: 
            return 0.5
        
        # For single modality lists, use direct comparison and similarity
        if len(input_modality) == 1 and len(nhs_modality) == 1:
            input_mod = input_modality[0]
            nhs_mod = nhs_modality[0]
            if input_mod == nhs_mod: 
                return 1.0
            return self.modality_similarity.get(input_mod, {}).get(nhs_mod, 0.0)
        
        # For multiple modalities, use set-based scoring
        return self._calculate_set_score(input_modality, nhs_modality)

    def _calculate_laterality_score(self, input_lat: Optional[str], nhs_lat: Optional[str]) -> float:
        """Calculates a more punitive score for laterality mismatches."""
        if input_lat == nhs_lat:
            return 1.0  # Perfect match
        if not input_lat or not nhs_lat:
            return 0.7  # Ambiguous match (e.g., input "Knee" vs NHS "Knee Rt")
        return 0.1  # Direct mismatch (e.g., input "Left" vs NHS "Right")

    def _calculate_contrast_score(self, input_contrast: List[str], nhs_contrast: List[str]) -> float:
        # Handle empty lists (no contrast specified)
        if not input_contrast and not nhs_contrast:
            # Both unspecified - perfect match with potential bonus
            if self.config.get('prefer_no_contrast_when_unspecified', False):
                return 1.0 + self.config.get('no_contrast_preference_bonus', 0.15)
            return 1.0
        
        # CRITICAL SAFETY: Handle unspecified input contrast
        if not input_contrast:
            # Input has no contrast specified
            if not nhs_contrast:
                # This case is already handled above
                return 1.0
            else:
                # NHS has contrast but input doesn't specify - this is dangerous!
                # Apply safety penalty to prevent adding contrast when not requested
                if self.config.get('prefer_no_contrast_when_unspecified', False):
                    return 0.1  # Heavy penalty for adding contrast when unspecified
                return self.config.get('contrast_null_score', 0.7)
        
        # Input has contrast specified but NHS doesn't
        if not nhs_contrast:
            return self.config.get('contrast_null_score', 0.7)
        
        # Both have contrast info - check for matches
        input_set = set(input_contrast)
        nhs_set = set(nhs_contrast)
        
        # Perfect match
        if input_set == nhs_set:
            return 1.0
        
        # Partial match (some overlap)
        if input_set.intersection(nhs_set):
            return 0.8
        
        # No match (e.g., 'with' vs 'without') - severe penalty
        return self.config.get('contrast_mismatch_score', 0.05)
    
    def _calculate_anatomy_score_with_constraints(self, input_components: dict, nhs_components: dict) -> float:
        """
        Calculate anatomy score with anatomical compatibility constraints.
        
        PIPELINE STEP: This method enforces anatomical compatibility constraints to prevent 
        impossible mappings like "Lower Limb" → "Head" that could cause patient safety issues.
        
        Args:
            input_components: Parsed components from user input exam name
            nhs_components: Parsed components from NHS database entry
            
        Returns:
            float: Anatomy score (0.0 to 1.0), or severe penalty (-10.0) for incompatible pairs
        """
        # Get anatomy sets from both input and NHS entry
        input_anatomy = set(str(a).lower() for a in input_components.get('anatomy', []))
        nhs_anatomy = set(str(a).lower() for a in nhs_components.get('anatomy', []))
        
        # Check if anatomical compatibility constraints are enabled
        constraint_config = self.config.get('anatomical_compatibility_constraints', {})
        if constraint_config.get('enable', False):
            # Get incompatible pairs from config
            incompatible_pairs = constraint_config.get('incompatible_pairs', [])
            blocking_penalty = constraint_config.get('blocking_penalty', -10.0)
            
            # Check each input anatomy term against each NHS anatomy term
            for input_term in input_anatomy:
                for nhs_term in nhs_anatomy:
                    # Check if this combination is in the incompatible pairs list
                    for pair in incompatible_pairs:
                        if len(pair) >= 2:
                            # Check both directions: [input, nhs] and [nhs, input]
                            if ((input_term in pair[0] or pair[0] in input_term) and 
                                (nhs_term in pair[1] or pair[1] in nhs_term)) or \
                               ((input_term in pair[1] or pair[1] in input_term) and 
                                (nhs_term in pair[0] or pair[0] in nhs_term)):
                                logger.warning(f"ANATOMICAL CONSTRAINT VIOLATION: Blocking impossible mapping "
                                             f"'{input_term}' → '{nhs_term}' (penalty: {blocking_penalty})")
                                return blocking_penalty
        
        # If no constraints violated, calculate normal set-based anatomy score
        if not input_anatomy and not nhs_anatomy: 
            return 1.0
        if not input_anatomy.union(nhs_anatomy): 
            return 0.0
        return len(input_anatomy.intersection(nhs_anatomy)) / len(input_anatomy.union(nhs_anatomy))

    # =============================================================================
    # SAFETY & CONSTRAINT CHECKS
    # =============================================================================

    def _check_component_thresholds(self, anatomy_score: float, modality_score: float, 
                                   laterality_score: float, contrast_score: float, technique_score: float) -> Optional[str]:
        """
        Check minimum component score thresholds to prevent semantic similarity override.
        
        PIPELINE STEP: This method ensures that fundamental component mismatches 
        cannot be overcome by high semantic similarity alone, maintaining clinical accuracy.
        
        Args:
            anatomy_score: Individual anatomy component score
            modality_score: Individual modality component score  
            laterality_score: Individual laterality component score
            contrast_score: Individual contrast component score
            technique_score: Individual technique component score
            
        Returns:
            Optional[str]: Violation description if threshold violated, None if passed
        """
        # Get threshold configuration
        threshold_config = self.config.get('minimum_component_thresholds', {})
        if not threshold_config.get('enable', False):
            return None
        
        # Get individual thresholds
        anatomy_min = threshold_config.get('anatomy_min', 0.1)
        modality_min = threshold_config.get('modality_min', 0.4)
        laterality_min = threshold_config.get('laterality_min', 0.0)
        contrast_min = threshold_config.get('contrast_min', 0.3)
        technique_min = threshold_config.get('technique_min', 0.0)
        
        # Check individual component thresholds
        if anatomy_score < anatomy_min:
            return f"Anatomy score {anatomy_score:.3f} below minimum {anatomy_min}"
        if modality_score < modality_min:
            return f"Modality score {modality_score:.3f} below minimum {modality_min}"
        if laterality_score < laterality_min:
            return f"Laterality score {laterality_score:.3f} below minimum {laterality_min}"
        if contrast_score < contrast_min:
            return f"Contrast score {contrast_score:.3f} below minimum {contrast_min}"
        if technique_score < technique_min:
            return f"Technique score {technique_score:.3f} below minimum {technique_min}"
        
        # Check combined component score threshold
        combined_min = threshold_config.get('combined_min', 0.25)
        w = self.config.get('weights_component', {})
        combined_score = (w.get('anatomy', 0.25) * anatomy_score + 
                         w.get('modality', 0.30) * modality_score + 
                         w.get('laterality', 0.15) * laterality_score + 
                         w.get('contrast', 0.20) * contrast_score + 
                         w.get('technique', 0.10) * technique_score)
        
        if combined_score < combined_min:
            return f"Combined component score {combined_score:.3f} below minimum {combined_min}"
        
        # All thresholds passed
        return None

    def _check_diagnostic_protection(self, input_exam_text: str, nhs_entry: dict) -> float:
        """
        Check diagnostic protection rules to prevent diagnostic exams mapping to interventional procedures.
        
        PIPELINE STEP: This method prevents diagnostic exams (marked as "Standard", "routine", etc.) 
        from being incorrectly mapped to interventional procedures (containing "excision", "biopsy", etc.).
        
        Args:
            input_exam_text: Original user input exam name
            nhs_entry: NHS database entry being considered for matching
            
        Returns:
            float: 0.0 for normal processing, or severe penalty for diagnostic→interventional violations
        """
        # Get diagnostic protection config
        protection_config = self.config.get('diagnostic_protection', {})
        if not protection_config.get('enable', False):
            return 0.0
        
        # Get keyword lists from config
        diagnostic_indicators = protection_config.get('diagnostic_indicators', [])
        interventional_indicators = protection_config.get('interventional_indicators', [])
        blocking_penalty = protection_config.get('blocking_penalty', -8.0)
        
        # Convert to lowercase for case-insensitive matching
        input_lower = input_exam_text.lower()
        nhs_name_lower = nhs_entry.get('primary_source_name', '').lower()
        
        # Check if input contains diagnostic indicators
        input_has_diagnostic = any(indicator.lower() in input_lower for indicator in diagnostic_indicators)
        
        # Check if NHS entry contains interventional indicators  
        nhs_has_interventional = any(indicator.lower() in nhs_name_lower for indicator in interventional_indicators)
        
        # If input is marked as diagnostic but NHS entry is interventional, block the mapping
        if input_has_diagnostic and nhs_has_interventional:
            # Find which specific indicators triggered the violation
            triggered_diagnostic = [ind for ind in diagnostic_indicators if ind.lower() in input_lower]
            triggered_interventional = [ind for ind in interventional_indicators if ind.lower() in nhs_name_lower]
            
            logger.warning(f"DIAGNOSTIC PROTECTION VIOLATION: Blocking diagnostic→interventional mapping. "
                          f"Input has diagnostic indicators {triggered_diagnostic}, "  
                          f"NHS entry has interventional indicators {triggered_interventional} "
                          f"(penalty: {blocking_penalty})")
            return blocking_penalty
        
        # No violation detected
        return 0.0
    
    def _check_hybrid_modality_constraints(self, input_exam_text: str, nhs_entry: dict) -> float:
        """
        Check hybrid modality constraints to prevent inappropriate hybrid modality confusion.
        
        PIPELINE STEP: This method prevents hybrid modality confusion like PET/CT → PET/MRI 
        that could affect clinical workflow and equipment availability.
        
        Args:
            input_exam_text: Original user input exam name
            nhs_entry: NHS database entry being considered for matching
            
        Returns:
            float: 0.0 for normal processing, or penalty for hybrid modality violations
        """
        # Get hybrid modality constraints config
        hybrid_config = self.config.get('hybrid_modality_constraints', {})
        if not hybrid_config.get('enable', False):
            return 0.0
        
        # Get constraint rules and penalty
        incompatibilities = hybrid_config.get('hybrid_incompatibilities', [])
        blocking_penalty = hybrid_config.get('blocking_penalty', -6.0)
        
        # Convert to lowercase for case-insensitive matching
        input_lower = input_exam_text.lower()
        nhs_name_lower = nhs_entry.get('primary_source_name', '').lower()
        
        # Check each hybrid incompatibility rule
        for rule in incompatibilities:
            input_pattern = rule.get('input_pattern', '')
            nhs_exclusions = rule.get('nhs_exclusions', [])
            reason = rule.get('reason', 'Hybrid modality constraint')
            
            # Check if input matches the pattern
            if input_pattern and re.search(input_pattern, input_lower):
                # Check if NHS entry matches any exclusion pattern
                for exclusion_pattern in nhs_exclusions:
                    if exclusion_pattern and re.search(exclusion_pattern, nhs_name_lower):
                        logger.warning(f"HYBRID MODALITY CONSTRAINT VIOLATION: {reason}. "
                                      f"Input '{input_exam_text}' matches pattern '{input_pattern}', "
                                      f"NHS entry '{nhs_entry.get('primary_source_name', '')}' "
                                      f"matches exclusion '{exclusion_pattern}' (penalty: {blocking_penalty})")
                        return blocking_penalty
        
        # No violation detected
        return 0.0
    
    def _check_technique_specialization_constraints(self, input_exam_text: str, nhs_entry: dict) -> float:
        """
        Check technique specialization constraints to prevent generic exams mapping to specialized techniques.
        
        PIPELINE STEP: This method ensures generic exam names (e.g., "MRI Brain") cannot be mapped 
        to highly specialized techniques (e.g., "Diffusion Tensor") without explicit indicators in the input.
        
        Args:
            input_exam_text: Original input exam name text
            nhs_entry: NHS database entry being evaluated
            
        Returns:
            float: 0.0 if no violation, negative penalty if specialized technique detected without indicators
        """
        # Get technique specialization configuration
        constraint_config = self.config.get('technique_specialization_constraints', {})
        if not constraint_config.get('enable', False):
            return 0.0
        
        # Get penalty for violations
        blocking_penalty = constraint_config.get('blocking_penalty', -5.0)
        specialization_rules = constraint_config.get('specialization_rules', {})
        
        # Get NHS entry text for analysis
        nhs_text = nhs_entry.get('primary_source_name', '').lower()
        input_text_lower = input_exam_text.lower()
        
        # Check each specialization rule
        for specialized_technique, rule in specialization_rules.items():
            specialized_technique_lower = specialized_technique.lower()
            required_indicators = rule.get('required_indicators', [])
            reason = rule.get('reason', 'Specialized technique requires explicit indicators')
            
            # Check if NHS entry contains this specialized technique
            if specialized_technique_lower in nhs_text:
                # Check if any required indicator is present in the input
                has_indicator = any(indicator.lower() in input_text_lower for indicator in required_indicators)
                
                if not has_indicator:
                    logger.debug(f"TECHNIQUE SPECIALIZATION VIOLATION: Input '{input_exam_text}' lacks indicators "
                               f"for specialized technique '{specialized_technique}'. Required indicators: "
                               f"{required_indicators}. Reason: {reason}")
                    return blocking_penalty
        
        # No violations detected
        return 0.0

    # =============================================================================
    # BONUS & PENALTY CALCULATIONS
    # =============================================================================

    def _calculate_context_bonus(self, input_exam: str, nhs_entry: dict, input_anatomy: List[str] = None) -> float:
        """
        Calculate context-based bonuses including gender, age, pregnancy, and clinical contexts.
        
        PIPELINE STEP: This method applies context bonuses that were previously calculated 
        post-scoring but are now integrated into the matching score calculation.
        
        Args:
            input_exam: Original user input exam name
            nhs_entry: NHS database entry being scored
            input_anatomy: Parsed anatomy from input (for context detection)
            
        Returns:
            float: Total context bonus to add to the final score
        """
        from context_detection import detect_gender_context, detect_age_context, detect_clinical_context
        
        total_bonus = 0.0
        input_lower = input_exam.lower()
        nhs_name_lower = nhs_entry.get('primary_source_name', '').lower()
        
        # PART 1: Calculate gender/age context bonuses (previously missing from scoring)
        # Detect gender context from input
        input_gender_context = detect_gender_context(input_exam, input_anatomy or [])
        if input_gender_context:
            # Check if NHS entry matches this gender context
            if input_gender_context == 'pregnancy' and any(term in nhs_name_lower for term in ['pregnancy', 'obstetric', 'prenatal', 'fetal']):
                pregnancy_bonus = self.config.get('pregnancy_context_bonus', 0.25)
                total_bonus += pregnancy_bonus
                logger.debug(f"Applied pregnancy context bonus: +{pregnancy_bonus}")
                
            elif input_gender_context == 'female' and any(term in nhs_name_lower for term in ['breast', 'mammography', 'female', 'gynae', 'uterus']):
                gender_bonus = self.config.get('gender_context_match_bonus', 0.20)
                total_bonus += gender_bonus
                logger.debug(f"Applied female gender context bonus: +{gender_bonus}")
                
            elif input_gender_context == 'male' and any(term in nhs_name_lower for term in ['prostate', 'scrotal', 'male', 'penis']):
                gender_bonus = self.config.get('gender_context_match_bonus', 0.20)
                total_bonus += gender_bonus
                logger.debug(f"Applied male gender context bonus: +{gender_bonus}")
        
        # Detect age context from input
        input_age_context = detect_age_context(input_exam)
        if input_age_context == 'paediatric' and any(term in nhs_name_lower for term in ['paediatric', 'pediatric', 'child', 'infant']):
            age_bonus = self.config.get('age_context_match_bonus', 0.15)
            total_bonus += age_bonus
            logger.debug(f"Applied paediatric age context bonus: +{age_bonus}")
        
        # PART 2: Calculate clinical context bonuses (from context_scoring config)
        if self.context_scoring:
            for context_type, details in self.context_scoring.items():
                if isinstance(details, dict) and 'keywords' in details:
                    keywords = details['keywords']
                    bonus = details.get('bonus', 0.10)
                    # Use a small, consistent penalty
                    penalty = -0.15 

                    # Check if the input contains any keyword for this context
                    input_has_context = any(k in input_lower for k in keywords)
                    # Check if the NHS candidate contains any keyword for this context
                    nhs_has_context = any(k in nhs_name_lower for k in keywords)

                    if input_has_context and nhs_has_context:
                        # Both have the context, apply bonus
                        total_bonus += bonus
                        logger.debug(f"Applied {context_type} context bonus: +{bonus}")
                    elif input_has_context and not nhs_has_context:
                        # Input has context but candidate is missing it, apply penalty
                        total_bonus += penalty
                        logger.debug(f"Applied {context_type} context penalty: {penalty} (Input had context, candidate did not)")
        
        return total_bonus
    
    def _calculate_synonym_bonus(self, input_exam: str, nhs_entry: dict) -> float:
        abbreviations = self.preprocessing_config.get('medical_abbreviations', {})
        if not abbreviations: return 0.0
        input_lower, nhs_name_lower = input_exam.lower(), nhs_entry.get('primary_source_name', '').lower()
        for abbrev, expansion in abbreviations.items():
            abbrev_l, expansion_l = abbrev.lower(), expansion.lower()
            if (abbrev_l in input_lower and expansion_l in nhs_name_lower) or \
               (expansion_l in input_lower and abbrev_l in nhs_name_lower):
                return self.config.get('synonym_match_bonus', 0.15)
        return 0.0
    
    def _calculate_biopsy_modality_preference(self, input_exam: str, nhs_entry: dict) -> float:
        """Calculate preference bonus/penalty for biopsy procedures based on modality."""
        if not self.config.get('biopsy_modality_preference', False):
                return 0.0

        input_lower = input_exam.lower()
        nhs_name_lower = nhs_entry.get('primary_source_name', '').lower()

        # Check if this is a biopsy procedure without explicit modality in input
        has_biopsy = 'biopsy' in input_lower or 'bx' in input_lower
        if not has_biopsy:
                return 0.0

        # Check if input already specifies a modality (if so, don't apply preference)
        explicit_modalities = ['ct', 'us', 'ultrasound', 'fluoroscop', 'mri', 'mr']
        if any(mod in input_lower for mod in explicit_modalities):
                return 0.0

        # Get organ-specific biopsy preferences from config
        organ_preferences = self.config.get('biopsy_organ_modality_preferences', {})
        default_preferences = self.config.get('biopsy_default_preferences', {})

        # Determine NHS entry modality
        nhs_components = nhs_entry.get('_parsed_components', {})
        nhs_modalities = [m.lower() for m in nhs_components.get('modality', [])]

        modality_key = ''
        if 'ct' in nhs_modalities:
                modality_key = 'ct'
        elif 'us' in nhs_modalities:
                modality_key = 'us'
        elif 'mri' in nhs_modalities:
                modality_key = 'mri'
        elif 'fluoroscopy' in nhs_modalities or 'ir' in nhs_modalities or 'interventional' in nhs_modalities:
                modality_key = 'fluoroscopy'
        else:
                return 0.0

        # Find matching organ in input and apply specific preferences
        for organ, preferences in organ_preferences.items():
                if organ in input_lower:
                        return preferences.get(modality_key, 0.0)

        # Fall back to default preferences if no organ match
        return default_preferences.get(modality_key, 0.0)
    
    def _calculate_anatomy_specificity_preference(self, input_components: dict, nhs_entry: dict) -> float:
        """Calculate preference bonus for generic NHS entries when input is generic."""
        if not self.config.get('anatomy_specificity_preference', False):
            return 0.0
            
        input_anatomy = input_components.get('anatomy', [])
        nhs_components = nhs_entry.get('_parsed_components', {})
        nhs_anatomy = nhs_components.get('anatomy', [])
        
        # Check if input is generic (no specific anatomy mentioned)
        if len(input_anatomy) == 0:
            # Input is generic - prefer NHS entries that are also generic
            if len(nhs_anatomy) == 0:
                return self.config.get('generic_anatomy_preference_bonus', 0.15)
            # If NHS entry has specific anatomy but input doesn't, slight penalty
            else:
                return -0.05
                
        # If input has specific anatomy, prefer NHS entries with matching anatomy
        # (this is handled by normal anatomy scoring, so no bonus needed)
        return 0.0
    
    def _calculate_anatomical_specificity_score(self, input_exam: str, nhs_entry: dict) -> float:
        """
        Calculate anatomical specificity score using separate weights for:
        - Anatomical detail (bonus for clinically relevant specificity)
        - Administrative detail (penalty for irrelevant specificity)
        - Technique specificity (small bonus for technique detail)
        """
        input_tokens = set(input_exam.lower().split())
        nhs_name = nhs_entry.get('primary_source_name', '')
        nhs_tokens = set(nhs_name.lower().split())
        
        # Find extra tokens in NHS entry not in input
        extra_tokens = nhs_tokens - input_tokens
        
        # Get word lists from config
        anatomical_words = set(self.config.get('anatomical_detail_words', []))
        administrative_words = set(self.config.get('administrative_detail_words', []))
        
        # Categorize extra tokens
        anatomical_extras = extra_tokens.intersection(anatomical_words)
        administrative_extras = extra_tokens.intersection(administrative_words)
        
        # Check for technique-related specificity
        technique_words = {'doppler', 'angiography', 'venography', 'arteriography', 
                          'perfusion', 'diffusion', 'spectroscopy', 'elastography'}
        technique_extras = extra_tokens.intersection(technique_words)
        
        # Calculate score components
        anatomical_bonus = len(anatomical_extras) * self.config.get('anatomical_specificity_bonus', 0.10)
        administrative_penalty = len(administrative_extras) * self.config.get('general_specificity_penalty', 0.20)
        technique_bonus = len(technique_extras) * self.config.get('technique_specificity_bonus', 0.05)
        
        # Penalty for completely unrecognized extra words (neither anatomical nor administrative)
        unrecognized_extras = extra_tokens - anatomical_words - administrative_words - technique_words
        # Filter out stop words from unrecognized
        unrecognized_extras = unrecognized_extras - self._specificity_stop_words
        unrecognized_penalty = len(unrecognized_extras) * 0.15
        
        total_score = anatomical_bonus + technique_bonus - administrative_penalty - unrecognized_penalty
        
        return total_score

    # =============================================================================
    # RESULT FORMATTING & UTILITIES
    # =============================================================================

    def _format_match_result(self, best_match: Dict, extracted_input_components: Dict, confidence: float, nlp_proc: NLPProcessor, strip_laterality_from_name: bool = False, input_exam_text: str = "", force_ambiguous: bool = False) -> Dict:
        """
        Formats the final result, ensuring it contains a fully populated 'components'
        dictionary for consistent processing by the calling function.
        """
        model_name = getattr(nlp_proc, 'model_key', 'default').split('/')[-1]
        source_name = f'UNIFIED_MATCH_V2_5_PRECISION_{model_name.upper()}'
        is_interventional = bool(best_match.get('_interventional_terms', []))
        
        clean_name = best_match.get('primary_source_name', '')

        if strip_laterality_from_name:
            clean_name = re.sub(r'\s+(lt|rt|left|right|both|bilateral)$', '', clean_name, flags=re.I).strip()

        input_contrast = (extracted_input_components.get('contrast') or [None])[0]
        if input_contrast == 'with' and 'with contrast' not in clean_name.lower():
            clean_name += " with contrast"

        # --- CRITICAL FIX IS HERE ---
        # Create the nested 'components' dictionary that app.py expects.
        # This dictionary includes all parsed components, confidence score, AND context information.
        
        # PIPELINE STEP: Detect context information that was previously calculated post-scoring
        # Now calculated here so it can influence the final result structure
        from context_detection import detect_gender_context, detect_age_context, detect_clinical_context
        
        input_anatomy = extracted_input_components.get('anatomy', [])
        gender_context = detect_gender_context(input_exam_text, input_anatomy)
        age_context = detect_age_context(input_exam_text) 
        clinical_context = detect_clinical_context(input_exam_text, input_anatomy)
        
        # Get components from the matched NHS entry (not input)
        matched_components = best_match.get('_parsed_components', {})
        
        final_components = {
            # Use components from the matched NHS entry
            'anatomy': matched_components.get('anatomy', []),
            'laterality': matched_components.get('laterality', []),
            'contrast': matched_components.get('contrast', []),
            'technique': matched_components.get('technique', []),
            'modality': matched_components.get('modality', []),
            'confidence': confidence,
            # Add context information from the input (these are input-specific)
            'gender_context': gender_context,
            'age_context': age_context, 
            'clinical_context': clinical_context
        }
        
        # Check for biopsy ambiguity
        biopsy_ambiguous = self._is_biopsy_ambiguous(input_exam_text, best_match)
        
        # Determine if this match is ambiguous (laterality, biopsy, or forced)
        is_ambiguous = force_ambiguous or strip_laterality_from_name or biopsy_ambiguous
        
        return {
            'clean_name': clean_name.strip(),
            'snomed_id': best_match.get('snomed_concept_id', ''),
            'snomed_fsn': best_match.get('snomed_fsn', ''),
            'snomed_laterality_concept_id': best_match.get('snomed_laterality_concept_id', ''),
            'snomed_laterality_fsn': best_match.get('snomed_laterality_fsn', ''),
            'is_diagnostic': not is_interventional,
            'is_interventional': is_interventional,
            'source': source_name,
            'ambiguous': is_ambiguous,  # Track laterality, biopsy, or forced ambiguity
            'components': final_components # Return the components nested under one key
        }

    def find_bilateral_peer(self, specific_entry: Dict) -> Optional[Dict]:
        specific_components = specific_entry.get('_parsed_components')
        if not specific_components:
                return None
        target_modalities = set(specific_components.get('modality', []))
        target_anatomy = set(specific_components.get('anatomy', []))
        target_contrasts = set(specific_components.get('contrast', []))
        target_techniques = set(specific_components.get('technique', []))

        for entry in self.nhs_data:
                entry_components = entry.get('_parsed_components')
                if not entry_components: 
                        continue
                entry_laterality = (entry_components.get('laterality') or [None])[0]
                if entry_laterality not in [None, 'bilateral']:
                        continue

                if (set(entry_components.get('modality', [])) == target_modalities and
                        set(entry_components.get('anatomy', [])) == target_anatomy and
                        set(entry_components.get('contrast', [])) == target_contrasts and
                        set(entry_components.get('technique', [])) == target_techniques):
                        return entry

        return None

    def find_bilateral_peer_in_candidates(self, specific_entry: Dict, candidate_entries: List[Dict]) -> Optional[Dict]:
        """Find bilateral peer within the filtered candidate entries (respects complexity filtering)."""
        specific_components = specific_entry.get('_parsed_components')
        if not specific_components:
            return None
        
        target_modalities = set(specific_components.get('modality', []))
        target_anatomy = set(specific_components.get('anatomy', []))
        target_contrasts = set(specific_components.get('contrast', []))
        target_techniques = set(specific_components.get('technique', []))

        # Search within our filtered candidates first (respects complexity filtering)
        for entry in candidate_entries:
            entry_components = entry.get('_parsed_components')
            if not entry_components:
                continue
            entry_laterality = (entry_components.get('laterality') or [None])[0]
            if entry_laterality not in [None, 'bilateral']:
                continue

            if (set(entry_components.get('modality', [])) == target_modalities and
                    set(entry_components.get('anatomy', [])) == target_anatomy and
                    set(entry_components.get('contrast', [])) == target_contrasts and
                    set(entry_components.get('technique', [])) == target_techniques):
                return entry

        # No fallback - only return results from candidate_entries to maintain consistency
        return None
    
    def _apply_semantic_similarity_safeguard(self, result: Dict, input_exam: str) -> Dict:
        """
        Apply semantic similarity safeguard to detect catastrophic mismatches.
        
        If similarity between input and output is catastrophically low, forces ambiguous=True
        and lowers confidence to trigger secondary pipeline correction.
        """
        final_clean_name = result.get('clean_name', '')
        if not final_clean_name or not input_exam:
            return result
            
        try:
            # Use the retriever processor to get embeddings for similarity check
            input_embedding = self.retriever_processor.get_text_embedding(input_exam.lower())
            output_embedding = self.retriever_processor.get_text_embedding(final_clean_name.lower())
            
            if input_embedding is not None and output_embedding is not None:
                # Calculate cosine similarity
                import numpy as np
                similarity = np.dot(input_embedding, output_embedding) / (
                    np.linalg.norm(input_embedding) * np.linalg.norm(output_embedding)
                )
                
                # If semantic similarity is catastrophically low, force ambiguous and lower confidence
                similarity_threshold = 0.3  # Very low threshold for catastrophic mismatches
                if similarity < similarity_threshold:
                    logger.warning(f"[SEMANTIC-SAFEGUARD] Catastrophic mismatch detected! Input: '{input_exam}' -> Output: '{final_clean_name}' (similarity: {similarity:.3f})")
                    
                    # Force ambiguous to trigger secondary pipeline
                    result['ambiguous'] = True
                    
                    # Lower confidence to ensure secondary pipeline activation
                    if 'components' in result and 'confidence' in result['components']:
                        original_confidence = result['components']['confidence']
                        result['components']['confidence'] = min(0.2, original_confidence)  # Cap at very low confidence
                        logger.warning(f"[SEMANTIC-SAFEGUARD] Lowered confidence: {original_confidence:.3f} -> {result['components']['confidence']:.3f}")
                    
                    # Add metadata for transparency
                    result['semantic_similarity_safeguard'] = {
                        'applied': True,
                        'similarity_score': float(similarity),
                        'threshold': similarity_threshold,
                        'reason': 'Catastrophic semantic mismatch detected'
                    }
                else:
                    logger.debug(f"[SEMANTIC-SAFEGUARD] Similarity check passed: {similarity:.3f} (threshold: {similarity_threshold})")
                
        except Exception as e:
            logger.error(f"[SEMANTIC-SAFEGUARD] Error in similarity check: {e}")
            # Don't fail the entire request, just log and continue
        
        return result
    
    def _is_biopsy_ambiguous(self, input_exam: str, nhs_entry: dict) -> bool:
        """Check if this is an ambiguous biopsy case where modality preference was applied."""
        if not self.config.get('biopsy_modality_preference', False):
            return False
            
        input_lower = input_exam.lower()
        
        # Check if this is a biopsy procedure without explicit modality in input
        has_biopsy = 'biopsy' in input_lower or 'bx' in input_lower
        if not has_biopsy:
            return False
            
        # Check if input already specifies a modality (if so, not ambiguous)
        explicit_modalities = ['ct', 'us', 'ultrasound', 'fluoroscop', 'mri', 'mr']
        if any(mod in input_lower for mod in explicit_modalities):
            return False
            
        # If we get here, it's a biopsy without explicit modality - this is ambiguous
        return True

    def _calculate_semantic_similarity(self, text1: str, text2: str) -> float:
        """
        Calculate semantic similarity between two text strings using fuzzy matching.
        
        Used for complexity filtering to preserve high-similarity matches regardless
        of FSN complexity when input is simple.
        
        Args:
            text1: First text string
            text2: Second text string
            
        Returns:
            float: Similarity score between 0.0 and 1.0
        """
        if not text1 or not text2:
            return 0.0
        
        # Normalize texts for comparison
        norm_text1 = text1.lower().strip()
        norm_text2 = text2.lower().strip()
        
        # Use fuzzy ratio for semantic similarity approximation
        similarity = fuzz.ratio(norm_text1, norm_text2) / 100.0
        return similarity

    def validate_consistency(self):
        snomed_to_names = defaultdict(set)
        for entry in self.nhs_data:
            if snomed_id := entry.get("snomed_concept_id"):
                if name := entry.get("primary_source_name"):
                    snomed_to_names[snomed_id].add(name)
        inconsistencies = {k: list(v) for k, v in snomed_to_names.items() if len(v) > 1}
        if inconsistencies:
            logger.warning(f"Found {len(inconsistencies)} SNOMED IDs with multiple primary names.")
        else:
            logger.info("NHS data consistency validation passed.")

# --- END OF FILE nhs_lookup_engine.py ---<|MERGE_RESOLUTION|>--- conflicted
+++ resolved
@@ -362,28 +362,13 @@
         
         # Load approved mappings cache from R2 using new filename
         approved_data = self._fetch_json_from_r2('validation/approved_mappings_cache.json')
-<<<<<<< HEAD
-        approved_entries = approved_data.get('entries', {})
-        for hash_key, entry in approved_entries.items():
-            if 'mapping_data' in entry:
-                self.approved_mappings[hash_key] = entry['mapping_data']
-        logger.info(f"Loaded {len(self.approved_mappings)} approved mappings from R2 validation cache")
-        
-        # Load rejected mappings from R2  
-        rejected_data = self._fetch_json_from_r2('validation/rejected_mappings_cache.json')
-        rejected_entries = rejected_data.get('entries', {})
-        for hash_key, entry in rejected_entries.items():
-            if 'rejected_snomed_ids' in entry:
-                # Convert to set for O(1) lookup performance
-                self.rejected_mappings[hash_key] = set(entry['rejected_snomed_ids'])
-=======
         self.approved_mappings = self._normalize_approved_cache(approved_data)
         logger.info(f"Loaded {len(self.approved_mappings)} approved mappings from R2 validation cache")
         
         # Load rejected mappings from R2 using new filename  
         rejected_data = self._fetch_json_from_r2('validation/rejected_mappings_cache.json')
         self.rejected_mappings = self._normalize_rejected_cache(rejected_data)
->>>>>>> fed3c220
+
         logger.info(f"Loaded {len(self.rejected_mappings)} rejected mapping entries from R2 validation cache")
 
     def _generate_request_hash(self, exam_code: str = '', exam_name: str = '', data_source: str = '', clean_name: str = '') -> str:
