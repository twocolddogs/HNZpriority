// =================================================================================
// app.js - Core Application Logic for Radiology Cleaner
// =================================================================================
// This file contains the main client-side logic for the Radiology Cleaner application.
// It handles UI interactions, API communication, data processing, and results display.
//
// Organization:
// 1.  Status Manager: A class for displaying dynamic status messages and progress bars.
// 2.  Global State: Application-wide variables for models, results, and UI state.
// 3.  Button State Management: Functions to enable/disable UI elements during processing.
// 4.  Utility & Helper Functions: General-purpose functions used across the application.
// 5.  Core Application Setup (DOMContentLoaded): The main entry point that orchestrates
//     the entire application setup after the DOM is loaded. This includes:
//     5.1. Centralized Source Names
//     5.2. API & Configuration
//     5.3. DOM Element Caching
//     5.4. Core Initialization (API tests, warmup)
//     5.5. Model & Reranker Loading
//     5.6. UI Builders
//     5.7. Event Listener Setup
//     5.8. Main UI Flow Control (Upload, New, etc.)
//     5.9. Core Processing Logic (Batch, Individual, Samples)
//     5.10. Config Editor Logic
//     5.11. Results Analysis & Display
//     5.12. Consolidated View Logic
//     5.13. Validation Workflow
//     5.14. Homepage Workflow
//     5.15. Final Initialization Call
// 6.  Page Navigation Handling: Ensures application state is correct on back/forward.
// =================================================================================


// =================================================================================
// 1. STATUS MANAGER
// =================================================================================
// Manages all status messages, notifications, and progress indicators shown to the user.
// =================================================================================

class StatusManager {
    constructor() {
        this.container = null;
        this.activeMessages = new Map();
        this.progressMessage = null;
        this.stageMessage = null;
        this.statsMessage = null;
        this.messageCounter = 0;
        
        // Message type configuration
        this.typeConfig = {
            info: {
                background: 'var(--color-info-light, #e3f2fd)',
                border: '1px solid var(--color-info, #2196f3)',
                color: 'var(--color-info, #2196f3)',
                icon: '<svg xmlns="http://www.w3.org/2000/svg" width="16" height="16" viewBox="0 0 24 24" fill="none" stroke="currentColor" stroke-width="2" stroke-linecap="round" stroke-linejoin="round"><circle cx="12" cy="12" r="10"></circle><line x1="12" y1="16" x2="12" y2="12"></line><line x1="12" y1="8" x2="12.01" y2="8"></line></svg>'
            },
            success: {
                background: 'var(--color-success-light, #e8f5e9)',
                border: '1px solid var(--color-success, #4caf50)',
                color: 'var(--color-success, #4caf50)',
                icon: '<svg xmlns="http://www.w3.org/2000/svg" width="16" height="16" viewBox="0 0 24 24" fill="none" stroke="currentColor" stroke-width="2" stroke-linecap="round" stroke-linejoin="round"><path d="M22 11.08V12a10 10 0 1 1-5.93-9.14"></path><polyline points="22 4 12 14.01 9 11.01"></polyline></svg>'
            },
            warning: {
                background: 'var(--color-warning-light, #fff8e1)',
                border: '1px solid var(--color-warning, #ff9800)',
                color: 'var(--color-warning, #ff9800)',
                icon: '<svg xmlns="http://www.w3.org/2000/svg" width="16" height="16" viewBox="0 0 24 24" fill="none" stroke="currentColor" stroke-width="2" stroke-linecap="round" stroke-linejoin="round"><path d="M10.29 3.86L1.82 18a2 2 0 0 0 1.71 3h16.94a2 2 0 0 0 1.71-3L13.71 3.86a2 2 0 0 0-3.42 0z"></path><line x1="12" y1="9" x2="12" y2="13"></line><line x1="12" y1="17" x2="12.01" y2="17"></line></svg>'
            },
            error: {
                background: 'var(--color-danger-light, #ffebee)',
                border: '1px solid var(--color-danger, #f44336)',
                color: 'var(--color-danger, #f44336)',
                icon: '<svg xmlns="http://www.w3.org/2000/svg" width="16" height="16" viewBox="0 0 24 24" fill="none" stroke="currentColor" stroke-width="2" stroke-linecap="round" stroke-linejoin="round"><circle cx="12" cy="12" r="10"></circle><line x1="15" y1="9" x2="9" y2="15"></line><line x1="9" y1="9" x2="15" y2="15"></line></svg>'
            },
            network: {
                background: 'var(--color-primary-light, #e8eaf6)',
                border: '1px solid var(--color-primary, #3f51b5)',
                color: 'var(--color-primary, #3f51b5)',
                icon: '<svg xmlns="http://www.w3.org/2000/svg" width="16" height="16" viewBox="0 0 24 24" fill="none" stroke="currentColor" stroke-width="2" stroke-linecap="round" stroke-linejoin="round"><circle cx="12" cy="12" r="10"></circle><line x1="2" y1="12" x2="22" y2="12"></line><path d="M12 2a15.3 15.3 0 0 1 4 10 15.3 15.3 0 0 1-4 10 15.3 15.3 0 0 1-4-10 15.3 15.3 0 0 1 4-10z"></path></svg>'
            },
            progress: {
                background: 'var(--color-primary-light, #e8eaf6)',
                border: '1px solid var(--color-primary, #3f51b5)',
                color: 'var(--color-primary, #3f51b5)',
                icon: '<div class="spinner"></div>'
            }
        };
        
        this.injectStyles();
    }
    
    ensureContainer() {
        if (!this.container) {
            this.container = document.getElementById('statusMessageContainer');
            if (!this.container) {
                console.warn('Status message container not found in HTML');
            }
        }
        return this.container;
    }
    
    clearAll() {
        const container = this.ensureContainer();
        container.innerHTML = '';
        this.activeMessages.clear();
        this.progressMessage = null;
        this.stageMessage = null;
        this.statsMessage = null;
    }

    clearPersistentMessages() {
        if (this.progressMessage) this.remove(this.progressMessage);
        if (this.stageMessage) this.remove(this.stageMessage);
        if (this.statsMessage) this.remove(this.statsMessage);
        this.progressMessage = null;
        this.stageMessage = null;
        this.statsMessage = null;
    }
    
    show(message, type = 'info', autoHideDuration = 0, id = null) {
        const container = this.ensureContainer();
        const style = this.typeConfig[type] || this.typeConfig.info;
        const messageId = id || `status-${++this.messageCounter}`;
        
        const messageElement = document.createElement('div');
        messageElement.id = messageId;
        messageElement.className = `status-message status-${type}`;
        messageElement.style.cssText = `
            padding: 12px 16px; background: ${style.background}; border: ${style.border}; border-radius: 6px;
            font-size: 14px; color: var(--color-gray-800, #333); font-weight: 500; display: flex;
            align-items: center; gap: 12px; animation: statusFadeIn 0.3s ease-out; position: relative;
        `;
        
        const iconElement = document.createElement('div');
        iconElement.className = 'status-icon';
        iconElement.innerHTML = style.icon;
        iconElement.style.cssText = `flex-shrink: 0; display: flex; align-items: center; justify-content: center; color: ${style.color};`;
        
        const textElement = document.createElement('div');
        textElement.className = 'status-text';
        textElement.innerHTML = message;
        textElement.style.cssText = 'flex-grow: 1;';
        
        messageElement.appendChild(iconElement);
        messageElement.appendChild(textElement);
        
        if (autoHideDuration === 0) {
            const closeButton = document.createElement('button');
            closeButton.className = 'status-close';
            closeButton.innerHTML = '×';
            closeButton.style.cssText = 'background: none; border: none; font-size: 18px; cursor: pointer; padding: 0; line-height: 1; color: var(--color-gray-600, #666); opacity: 0.7; transition: opacity 0.2s; position: absolute; right: 12px; top: 50%; transform: translateY(-50%);';
            closeButton.addEventListener('click', () => this.remove(messageId));
            messageElement.appendChild(closeButton);
        }
        
        container.appendChild(messageElement);
        this.activeMessages.set(messageId, messageElement);
        
        if (autoHideDuration > 0) {
            setTimeout(() => this.remove(messageId), autoHideDuration);
        }
        
        return messageId;
    }
    
    update(id, message) {
        const messageElement = this.activeMessages.get(id);
        if (!messageElement) return this.show(message, 'info');
        
        const textElement = messageElement.querySelector('.status-text');
        if (textElement) textElement.innerHTML = message;
        
        return id;
    }
    
    remove(id) {
        const messageElement = this.activeMessages.get(id);
        if (!messageElement) return;
        
        messageElement.style.animation = 'statusFadeOut 0.3s ease-out forwards';
        setTimeout(() => {
            messageElement.parentNode?.removeChild(messageElement);
            this.activeMessages.delete(id);
        }, 300);
    }
    
    showProgress(message, current, total, type = 'progress') {
        const percentage = total > 0 ? Math.round((current / total) * 100) : 0;
        const progressContent = `
            <div class="progress-container">
                <div class="progress-header">
                    <span class="progress-message">${message}</span>
                    <span class="progress-counter">${current}/${total} (${percentage}%)</span>
                </div>
                <div class="progress-bar"><div class="progress-fill" style="width: ${percentage}%"></div></div>
            </div>`;

        return this.show(progressContent, type, 0);
    }
    
    updateProgress(id, current, total, message = null) {
        const messageElement = document.getElementById(id);
        if (!messageElement) return false;
        
        const percentage = total > 0 ? Math.round((current / total) * 100) : 0;
        const progressMessage = message || messageElement.querySelector('.progress-message')?.textContent || 'Processing';
        
        const progressContent = `
            <div class="progress-container">
                <div class="progress-header">
                    <span class="progress-message">${progressMessage}</span>
                    <span class="progress-counter">${current}/${total} (${percentage}%)</span>
                </div>
                <div class="progress-bar"><div class="progress-fill" style="width: ${percentage}%"></div></div>
            </div>`;
        
        messageElement.innerHTML = progressContent;
        return true;
    }
    
    showStage(stage, description) {
        const stageMessage = `<div class="processing-stage"><div class="stage-name">${stage}</div><div class="stage-description">${description}</div></div>`;
        if (!this.stageMessage) this.stageMessage = this.show(stageMessage, 'progress');
        else this.update(this.stageMessage, stageMessage);
        return this.stageMessage;
    }
    
    showStats(stats) {
        const { elapsedTime, itemsPerSecond, cacheHits, totalItems, errors } = stats;
        const cacheHitRate = totalItems > 0 ? Math.round((cacheHits / totalItems) * 100) : 0;
        const statsMessage = `
            <div class="processing-stats">
                <div class="stats-item"><strong>Time:</strong> ${this.formatTime(elapsedTime)}</div>
                <div class="stats-item"><strong>Rate:</strong> ${itemsPerSecond} items/sec</div>
                <div class="stats-item"><strong>Cache:</strong> ${cacheHitRate}%</div>
                <div class="stats-item"><strong>Errors:</strong> ${errors}</div>
            </div>`;
        
        if (!this.statsMessage) this.statsMessage = this.show(statsMessage, 'info');
        else this.update(this.statsMessage, statsMessage);
        return this.statsMessage;
    }
    
    formatTime(ms) {
        if (ms < 1000) return `${ms}ms`;
        const seconds = Math.floor(ms / 1000);
        if (seconds < 60) return `${seconds}s`;
        const minutes = Math.floor(seconds / 60);
        const remainingSeconds = seconds % 60;
        return `${minutes}m ${remainingSeconds}s`;
    }
    
    formatFileSize(bytes) {
        const sizes = ['Bytes', 'KB', 'MB', 'GB', 'TB'];
        if (bytes === 0) return '0 Bytes';
        const i = Math.floor(Math.log(bytes) / Math.log(1024));
        return `${Math.round(bytes / Math.pow(1024, i) * 100) / 100} ${sizes[i]}`;
    }
    
    formatPercentage(value, total, precision = 1) {
        if (total === 0) return '0%';
        return `${(value / total * 100).toFixed(precision)}%`;
    }
    
    showFileInfo(fileName, fileSize) {
        return this.show(`<strong>File loaded:</strong> ${fileName} (${this.formatFileSize(fileSize)})`, 'info');
    }
    
    showTestInfo(testName, description) {
        return this.show(`<strong>${testName}:</strong> ${description}`, 'info');
    }
    
    injectStyles() {
        const styleId = 'status-manager-styles';
        if (document.getElementById(styleId)) return;
        
        const style = document.createElement('style');
        style.id = styleId;
        style.textContent = `
            @keyframes spin { 0% { transform: rotate(0deg); } 100% { transform: rotate(360deg); } }
            .spinner { width: 16px; height: 16px; border: 2px solid var(--color-primary, #3f51b5); border-radius: 50%; border-top-color: transparent; animation: spin 1s linear infinite; }
            @keyframes statusFadeIn { from { opacity: 0; transform: translateY(-10px); } to { opacity: 1; transform: translateY(0); } }
            @keyframes statusFadeOut { from { opacity: 1; transform: translateY(0); } to { opacity: 0; transform: translateY(-10px); } }
            .status-message-container { display: flex; flex-direction: column; gap: 8px; margin: 0 auto 20px auto; position: static; width: 100%; max-width: 1200px; padding: 0 var(--space-8, 32px); box-sizing: border-box; }
            .processing-stage { display: flex; flex-direction: column; gap: 4px; }
            .stage-name { font-weight: 600; font-size: 15px; }
            .stage-description { font-size: 13px; opacity: 0.9; }
            .processing-stats { display: flex; flex-wrap: wrap; gap: 16px; align-items: center; width: 100%; font-size: 13px; }
            .stats-item { display: flex; align-items: center; gap: 6px; }
            .stats-item strong { font-weight: 600; color: var(--color-gray-600, #666); }
            .current-exam { display: flex; flex-direction: column; gap: 4px; }
            .exam-label { font-size: 12px; color: var(--color-gray-600, #666); font-weight: 500; }
            .exam-value { font-weight: 600; font-family: var(--font-family-mono, monospace); font-size: 14px; }
            .exam-result { font-size: 13px; color: var(--color-success, #4caf50); font-weight: 500; margin-top: 2px; }
            .exam-error { font-size: 13px; color: var(--color-danger, #f44336); font-weight: 500; margin-top: 2px; }
            .progress-container { width: 100%; }
            .progress-header { display: flex; justify-content: space-between; align-items: center; margin-bottom: 8px; font-size: 14px; padding-right: 30px; }
            .progress-message { font-weight: 500; flex: 1; }
            .progress-counter { font-family: var(--font-family-mono, monospace); font-size: 13px; color: var(--color-gray-600, #666); flex-shrink: 0; }
            .progress-bar { width: 100%; height: 8px; background-color: var(--color-gray-200, #e0e0e0); border-radius: 4px; overflow: hidden; }
            .progress-fill { height: 100%; background: linear-gradient(90deg, var(--color-primary, #3f51b5), var(--color-primary-dark, #303f9f)); border-radius: 4px; transition: width 0.3s ease; min-width: 2px; }
            .progress-fill:empty { background: var(--color-primary, #3f51b5); }
            .current-exam.error .exam-value { color: var(--color-danger, #f44336); }
            .processing-complete { display: flex; align-items: center; gap: 12px; }
            .complete-icon { font-size: 20px; font-weight: bold; color: var(--color-success, #4caf50); background: var(--color-success-light, #e8f5e9); width: 32px; height: 32px; border-radius: 50%; display: flex; align-items: center; justify-content: center; }
            .complete-message { display: flex; flex-direction: column; gap: 4px; }
            .complete-title { font-weight: 600; font-size: 15px; }
            .complete-details { font-size: 13px; color: var(--color-gray-600, #666); display: flex; gap: 12px; }
        `;
        document.head.appendChild(style);
    }
}

const statusManager = new StatusManager();


// =================================================================================
// 2. GLOBAL VARIABLES & STATE
// =================================================================================
// Holds the application's state, including selected models, results data, and UI state.
// =================================================================================

let currentModel = localStorage.getItem('selectedModel') || 'retriever';
let availableModels = {};
let currentReranker = localStorage.getItem('selectedReranker') || 'medcpt';
let availableRerankers = {};
let allMappings = [];
let isUsingFallbackModels = false;
let summaryData = null;
let sortedMappings = [];
let currentPage = 1;
let pageSize = 100;
let sortBy = 'default';
let buttonsDisabledForLoading = true;


// =================================================================================
// 3. BUTTON STATE MANAGEMENT
// =================================================================================
// Functions to enable/disable primary action buttons during long-running operations.
// =================================================================================

function disableActionButtons(reason = 'Models are loading...') {
    const buttons = ['runRandomSampleBtn', 'runProcessingBtn'];
    buttons.forEach(buttonId => {
        const button = document.getElementById(buttonId);
        if (button) {
            button.disabled = true;
            button.dataset.originalTitle = button.title || '';
            button.title = reason;
            button.classList.add('loading-disabled');
        }
    });
    const actionCards = document.querySelectorAll('.action-card');
    actionCards.forEach(card => {
        card.classList.add('loading-disabled');
        card.style.pointerEvents = 'none';
        card.dataset.originalTitle = card.title || '';
        card.title = reason;
    });
    buttonsDisabledForLoading = true;
}

function enableActionButtons() {
    const buttons = ['runRandomSampleBtn', 'runProcessingBtn'];
    buttons.forEach(buttonId => {
        const button = document.getElementById(buttonId);
        if (button) {
            button.disabled = false;
            button.title = button.dataset.originalTitle || '';
            button.classList.remove('loading-disabled');
        }
    });
    const actionCards = document.querySelectorAll('.action-card');
    actionCards.forEach(card => {
        card.classList.remove('loading-disabled');
        card.style.pointerEvents = '';
        card.title = card.dataset.originalTitle || '';
    });
    buttonsDisabledForLoading = false;
}


// =================================================================================
// 4. UTILITY & HELPER FUNCTIONS
// =================================================================================
// General-purpose helper functions used across the application.
// =================================================================================

function formatProcessingTime(ms) {
    return statusManager.formatTime(ms);
}

function formatFileSize(bytes) {
    return statusManager.formatFileSize(bytes);
}

function formatPercentage(value, total, precision = 1) {
    return statusManager.formatPercentage(value, total, precision);
}

function getBatchSize() {
    if (typeof window !== 'undefined' && window.ENV && window.ENV.NLP_BATCH_SIZE) {
        return parseInt(window.ENV.NLP_BATCH_SIZE, 10);
    }
    return 25; // Default batch size
}

function preventDefaults(e) { 
    e.preventDefault(); 
    e.stopPropagation();
}

function formatModelName(modelKey) {
    if (availableModels && availableModels[modelKey] && availableModels[modelKey].name) {
        return availableModels[modelKey].name;
    }
    const nameMap = {
        'default': 'BioLORD (Default)',
        'pubmed': 'PubMed',
        'biolord': 'BioLORD',
        'general': 'General',
        'experimental': 'Experimental'
    };
    return nameMap[modelKey] || modelKey.charAt(0).toUpperCase() + modelKey.slice(1);
}

function switchModel(modelKey) {
    if (!availableModels[modelKey] || availableModels[modelKey].status !== 'available') {
        console.warn(`Model ${modelKey} is not available.`);
        return;
    }
    currentModel = modelKey;
    localStorage.setItem('selectedModel', modelKey);
    document.querySelectorAll('.model-toggle').forEach(btn => btn.classList.remove('active'));
    document.getElementById(`${modelKey}ModelBtn`)?.classList.add('active');
    statusManager.show(`Switched to ${formatModelName(modelKey)} model`, 'success', 3000);
    if (window.workflowCheckFunction) {
        window.workflowCheckFunction();
    }
}

function formatRerankerName(rerankerKey) {
    if (availableRerankers && availableRerankers[rerankerKey] && availableRerankers[rerankerKey].name) {
        return availableRerankers[rerankerKey].name;
    }
    const nameMap = {
        'medcpt': 'MedCPT (HuggingFace)',
        'gpt-4o-mini': 'GPT-4o Mini',
        'claude-3-haiku': 'Claude 3 Haiku', 
        'gemini-2.5-flash-lite': 'Gemini 2.5 Flash Lite'
    };
    return nameMap[rerankerKey] || rerankerKey.charAt(0).toUpperCase() + rerankerKey.slice(1);
}

function switchReranker(rerankerKey) {
    if (!availableRerankers[rerankerKey] || availableRerankers[rerankerKey].status !== 'available') {
        console.warn(`Reranker ${rerankerKey} is not available.`);
        return;
    }
    currentReranker = rerankerKey;
    localStorage.setItem('selectedReranker', rerankerKey);
    document.querySelectorAll('.reranker-toggle').forEach(btn => btn.classList.remove('active'));
    document.getElementById(`${rerankerKey}RerankerBtn`)?.classList.add('active');
    const rerankerStatusEl = document.getElementById('rerankerStatusMessage');
    if (rerankerStatusEl) {
        rerankerStatusEl.style.display = 'block';
        rerankerStatusEl.style.background = '#d4edda';
        rerankerStatusEl.style.color = '#155724';
        rerankerStatusEl.style.border = '1px solid #c3e6cb';
        rerankerStatusEl.textContent = `✓ Switched to ${formatRerankerName(rerankerKey)} reranker`;
        setTimeout(() => {
            if (rerankerStatusEl) {
                rerankerStatusEl.style.display = 'none';
            }
        }, 3000);
    }
    if (window.workflowCheckFunction) {
        window.workflowCheckFunction();
    }
}

function downloadJSON(data, filename) {
    const blob = new Blob([JSON.stringify(data, null, 2)], { type: 'application/json' });
    const url = URL.createObjectURL(blob);
    const a = document.createElement('a');
    a.href = url;
    a.download = filename;
    document.body.appendChild(a);
    a.click();
    document.body.removeChild(a);
    URL.revokeObjectURL(url);
}


// =================================================================================
// 5. CORE APPLICATION SETUP (DOMContentLoaded)
// =================================================================================
// Main entry point, running after the DOM is fully loaded.
// =================================================================================

window.addEventListener('DOMContentLoaded', function() {

    // -----------------------------------------------------------------------------
    // 5.1. Centralized Source Names
    // -----------------------------------------------------------------------------
    function getSourceNames() {
        return {
            'SouthIsland-SIRS COMRAD': 'SIRS (Mid-Upper Sth Island)',
            'Central-Phillips': 'Central',
            'Southern-Karisma': 'Southern District',
            'Auckland Metro-Agfa': 'Auckland Metro',
            'Central-Philips': 'Central'
        };
    }

    function getSourceDisplayName(source) {
        const sourceNames = getSourceNames();
        return sourceNames[source] || source;
    }

    // -----------------------------------------------------------------------------
    // 5.2. API & Configuration
    // -----------------------------------------------------------------------------
    function detectApiUrls() {
        const hostname = window.location.hostname;
        const isLocalhost = hostname === 'localhost' || hostname === '127.0.0.1';
        const isRender = hostname.endsWith('.onrender.com');
        const isPagesDev = hostname.endsWith('.pages.dev');
        const isHNZDomain = hostname === 'hnzradtools.nz' || hostname.endsWith('.hnzradtools.nz');
        let apiBase, mode;
        if (isLocalhost) {
            apiBase = 'http://localhost:10000';
            mode = 'LOCAL';
        } else if (isRender) {
            apiBase = 'https://radiology-api-staging.onrender.com';
            mode = 'RENDER_STAGING';
        } else if (isPagesDev || isHNZDomain) {
            apiBase = 'https://radiology-api-staging.onrender.com';  
            mode = isHNZDomain ? 'HNZ_DOMAIN' : 'PAGES_DEV';
        } else {
            apiBase = 'https://radiology-api-staging.onrender.com';
            mode = 'PROD';
        }
        return { baseUrl: apiBase, mode: mode };
    }
    
    const apiConfig = detectApiUrls();
    const BATCH_API_URL = `${apiConfig.baseUrl}/parse_batch`;
    const INDIVIDUAL_API_URL = `${apiConfig.baseUrl}/parse_enhanced`;
    const MODELS_URL = `${apiConfig.baseUrl}/models`;
    const HEALTH_URL = `${apiConfig.baseUrl}/health`;
    const BATCH_THRESHOLD = 500;
    console.log(`Frontend running in ${apiConfig.mode} mode. API base: ${apiConfig.baseUrl}`);

    // -----------------------------------------------------------------------------
    // 5.3. DOM Element Caching
    // -----------------------------------------------------------------------------
    const mainCard = document.querySelector('.main-card');
    const samplesSection = document.getElementById('samplesSection');
    let fileInput = document.getElementById('fileInput');
    if (!fileInput) {
        fileInput = document.createElement('input');
        fileInput.type = 'file';
        fileInput.id = 'fileInput';
        fileInput.accept = '.json';
        fileInput.style.display = 'none';
        document.body.appendChild(fileInput);
    }
    const resultsSection = document.getElementById('resultsSection');
    const resultsBody = document.getElementById('resultsBody');
    const randomSampleButton = document.getElementById('randomSampleBtn');
    const editConfigButton = document.getElementById('editConfigBtn');
    const configEditorModal = document.getElementById('configEditorModal');
    const configEditor = document.getElementById('configEditor');
    const configStatus = document.getElementById('configStatus');
    const reloadConfigBtn = document.getElementById('reloadConfigBtn');
    const saveConfigBtn = document.getElementById('saveConfigBtn');
    const closeConfigEditorModal = document.getElementById('closeConfigEditorModal');
    const closeConfigEditorBtn = document.getElementById('closeConfigEditorBtn');

    // -----------------------------------------------------------------------------
    // 5.4. Core Initialization
    // -----------------------------------------------------------------------------
    async function testApiConnectivity() {
        try {
            const response = await fetch(HEALTH_URL, { method: 'GET' });
            if (response.ok) console.log('✓ API connectivity test passed');
            else console.warn('⚠ API health check failed:', response.status);
        } catch (error) {
            console.error('✗ API connectivity test failed:', error);
        }
    }

    async function warmupAPI() {
        let warmupMessageId = null;
        try {
            console.log('🔥 Warming up API...');
            const warmupStart = performance.now();
            warmupMessageId = statusManager.show('🔥 Warming up processing engine...', 'info');
            const response = await fetch(`${apiConfig.baseUrl}/warmup`, { 
                method: 'POST',
                headers: { 'Content-Type': 'application/json' },
                signal: AbortSignal.timeout(15000)
            });
            if (response.ok) {
                const result = await response.json();
                const warmupTime = performance.now() - warmupStart;
                console.log(`✅ API warmed up successfully in ${warmupTime.toFixed(0)}ms`);
                console.log('Warmup details:', result.components);
                if (warmupMessageId) statusManager.remove(warmupMessageId);
                statusManager.show(`✅ Processing engine ready (${warmupTime.toFixed(0)}ms)`, 'success', 6000);
                await new Promise(resolve => setTimeout(resolve, 2000));
                enableActionButtons();
            } else {
                throw new Error(`Warmup failed with status ${response.status}`);
            }
        } catch (error) {
            console.warn('⚠️ API warmup failed (processing will still work, but first request may be slower):', error);
            if (warmupMessageId) statusManager.remove(warmupMessageId);
            statusManager.show('⚠️ Engine warmup incomplete - first processing may take longer', 'warning', 5000);
        }
    }

    // -----------------------------------------------------------------------------
    // 5.5. Model & Reranker Loading
    // -----------------------------------------------------------------------------
    async function loadAvailableModels(retryCount = 0, skipWarmupMessages = false) {
        let loadingMessageId = null;
        try {
            console.log(`Loading available models (attempt ${retryCount + 1})`);
            if (retryCount === 0) {
                loadingMessageId = statusManager.show('Loading available models...', 'info');
            }
            const controller = new AbortController();
            const timeoutId = setTimeout(() => controller.abort(), 30000);
            const response = await fetch(MODELS_URL, { method: 'GET', signal: controller.signal });
            clearTimeout(timeoutId);
            if (response.ok) {
                const modelsData = await response.json();
                availableModels = modelsData.models || {};
                if (Object.keys(availableModels).length === 0) {
                    throw new Error('No models received from API');
                }
                const savedModel = localStorage.getItem('selectedModel');
                if (savedModel && availableModels[savedModel]) {
                    currentModel = savedModel;
                } else {
                    currentModel = modelsData.default_model || 'retriever';
                }
                availableRerankers = modelsData.rerankers || {};
                const savedReranker = localStorage.getItem('selectedReranker');
                if (savedReranker && availableRerankers[savedReranker]) {
                    currentReranker = savedReranker;
                } else {
                    currentReranker = modelsData.default_reranker || 'medcpt';
                }
                console.log('✓ Available models loaded:', Object.keys(availableModels));
                console.log('✓ Available rerankers loaded:', availableRerankers);
                isUsingFallbackModels = false;
                buildModelSelectionUI();
                buildRerankerSelectionUI();
                if (window.workflowCheckFunction) {
                    window.workflowCheckFunction();
                }
                if (loadingMessageId) {
                    statusManager.remove(loadingMessageId);
                    loadingMessageId = null;
                }
                statusManager.show('✓ Models loaded successfully', 'success', 3000);
                if (!skipWarmupMessages) {
                    warmupAPI();
                }
            } else {
                throw new Error(`API responded with ${response.status}: ${response.statusText}`);
            }
        } catch (error) {
            if (loadingMessageId) {
                statusManager.remove(loadingMessageId);
                loadingMessageId = null;
            }
            const isAbortError = error.name === 'AbortError';
            const errorType = isAbortError ? 'timeout' : 'network error';
            console.error(`✗ Failed to load models (attempt ${retryCount + 1}) - ${errorType}:`, error);
            if (retryCount < 2) {
                const retryDelay = (retryCount + 1) * 2;
                console.log(`Retrying in ${retryDelay} seconds...`);
                statusManager.show(`⚠️ Model loading failed (${errorType}), retrying in ${retryDelay}s...`, 'warning', retryDelay * 1000);
                setTimeout(() => loadAvailableModels(retryCount + 1, skipWarmupMessages), retryDelay * 1000);
            } else {
                console.warn('⚠ All retry attempts failed, using fallback models');
                statusManager.show('⚠️ Could not load models from server, using fallback models', 'warning', 5000);
                useFallbackModels();
            }
        }
    }
    
    function useFallbackModels() {
        availableModels = {
            'retriever': { name: 'BioLORD', status: 'available', description: 'Advanced biomedical language model for retrieval' }
        };
        availableRerankers = {
            'medcpt': { name: 'MedCPT (HuggingFace)', status: 'available', description: 'NCBI Medical Clinical Practice Text cross-encoder', type: 'huggingface' },
            'gpt-4o-mini': { name: 'GPT-4o Mini', status: 'unknown', description: 'Fast and cost-effective OpenAI model', type: 'openrouter' },
            'claude-3-haiku': { name: 'Claude 3 Haiku', status: 'unknown', description: 'Fast Anthropic model optimized for speed', type: 'openrouter' },
            'gemini-2.5-flash-lite': { name: 'Gemini 2.5 Flash Lite', status: 'unknown', description: 'Google\'s lightweight Gemini model', type: 'openrouter' }
        };
        currentModel = 'retriever';
        currentReranker = 'medcpt';
        isUsingFallbackModels = true;
        console.log('Using fallback models with all reranker options');
        buildModelSelectionUI();
        buildRerankerSelectionUI();
        disableActionButtons('Limited functionality with fallback models');
        if (window.workflowCheckFunction) {
            window.workflowCheckFunction();
        }
        statusManager.show('ℹ️ Using offline fallback models - some features may be limited', 'info', 5000);
    }

    // -----------------------------------------------------------------------------
    // 5.6. UI Builders
    // -----------------------------------------------------------------------------
    function buildModelSelectionUI() {
        const modelContainer = document.querySelector('.model-selection-container');
        if (!modelContainer) {
            console.error('❌ Model selection container not found in HTML');
            return;
        }
        modelContainer.innerHTML = '';
        if (isUsingFallbackModels) {
            const reloadWrapper = document.createElement('div');
            reloadWrapper.style.cssText = 'margin-bottom: 15px; text-align: center;';
            const reloadBtn = document.createElement('button');
            reloadBtn.className = 'button secondary';
            reloadBtn.innerHTML = '🔄 Retry Loading Models';
            reloadBtn.style.cssText = 'font-size: 14px; padding: 8px 16px;';
            reloadBtn.onclick = () => {
                statusManager.clearAll();
                disableActionButtons('Retrying model loading...');
                loadAvailableModels(0, true);
            };
            reloadWrapper.appendChild(reloadBtn);
            modelContainer.appendChild(reloadWrapper);
        }
        Object.entries(availableModels).forEach(([modelKey, modelInfo]) => {
            const modelWrapper = document.createElement('div');
            modelWrapper.className = 'model-wrapper';
            modelWrapper.style.cssText = 'display: flex; align-items: center; gap: 15px; margin-bottom: 10px;';
            const button = document.createElement('button');
            button.className = `button secondary model-toggle ${modelKey === currentModel ? 'active' : ''}`;
            button.id = `${modelKey}ModelBtn`;
            button.dataset.model = modelKey;
            button.style.cssText = 'min-width: 150px; flex-shrink: 0;';
            const statusText = modelInfo.status === 'available' ? '' : ' (Unavailable)';
            button.innerHTML = `<span class="model-name">${formatModelName(modelKey)}${statusText}</span>`;
            const description = document.createElement('span');
            description.className = 'model-description';
            description.style.cssText = 'font-size: 0.85em; color: #666; flex: 1;';
            description.textContent = modelInfo.description || '';
            if (modelInfo.status !== 'available') {
                button.disabled = true;
                button.title = `${modelInfo.name} is currently unavailable`;
                description.style.color = '#999';
            } else {
                button.addEventListener('click', () => switchModel(modelKey));
            }
            modelWrapper.appendChild(button);
            modelWrapper.appendChild(description);
            modelContainer.appendChild(modelWrapper);
        });
    }
    
    function buildRerankerSelectionUI() {
        const rerankerContainer = document.querySelector('.reranker-selection-container');
        if (!rerankerContainer) {
            console.error('❌ Reranker selection container not found in HTML');
            return;
        }
        rerankerContainer.innerHTML = '';
        const sortedRerankers = Object.entries(availableRerankers).sort(([keyA], [keyB]) => {
            if (keyA === 'medcpt') return -1;
            if (keyB === 'medcpt') return 1;
            return keyA.localeCompare(keyB);
        });
        sortedRerankers.forEach(([rerankerKey, rerankerInfo]) => {
            const rerankerWrapper = document.createElement('div');
            rerankerWrapper.className = 'reranker-wrapper';
            rerankerWrapper.style.cssText = 'display: flex; align-items: center; gap: 15px; margin-bottom: 10px;';
            const button = document.createElement('button');
            button.className = `button reranker-toggle ${rerankerKey === currentReranker ? 'active' : ''}`;
            button.id = `${rerankerKey}RerankerBtn`;
            button.dataset.reranker = rerankerKey;
            button.style.cssText = 'min-width: 180px; flex-shrink: 0;';
            const statusText = rerankerInfo.status === 'available' ? '' : ' (Unavailable)';
            const typeInfo = rerankerInfo.type === 'openrouter' ? ' 🌐' : ' 🤗';
            button.innerHTML = `<span class="reranker-name">${formatRerankerName(rerankerKey)}${typeInfo}${statusText}</span>`;
            const description = document.createElement('span');
            description.className = 'reranker-description';
            description.style.cssText = 'font-size: 0.85em; color: #666; flex: 1;';
            description.textContent = rerankerInfo.description || '';
            if (rerankerInfo.status !== 'available') {
                button.disabled = true;
                button.title = `${rerankerInfo.name} is currently unavailable`;
                description.style.color = '#999';
            } else {
                button.addEventListener('click', () => switchReranker(rerankerKey));
            }
            rerankerWrapper.appendChild(button);
            rerankerWrapper.appendChild(description);
            rerankerContainer.appendChild(rerankerWrapper);
        });
    }

    // -----------------------------------------------------------------------------
    // 5.7. Event Listener Setup
    // -----------------------------------------------------------------------------
    function setupEventListeners() {
        const hamburgerToggle = document.getElementById('hamburgerToggle');
        const hamburgerDropdown = document.getElementById('hamburgerDropdown');
        if (hamburgerToggle && hamburgerDropdown) {
            hamburgerToggle.addEventListener('click', function() {
                hamburgerDropdown.classList.toggle('hidden');
            });
            document.addEventListener('click', function(event) {
                if (!hamburgerToggle.contains(event.target) && !hamburgerDropdown.contains(event.target)) {
                    hamburgerDropdown.classList.add('hidden');
                }
            });
        }
        document.getElementById('newUploadBtn')?.addEventListener('click', startNewUpload);
        document.getElementById('exportMappingsBtn')?.addEventListener('click', exportResults);
        document.getElementById('validateResultsBtn')?.addEventListener('click', startValidation);
        setupHomepageWorkflow();
        if (editConfigButton) {
            editConfigButton.addEventListener('click', openConfigEditor);
        }
        if (closeConfigEditorModal) {
            closeConfigEditorModal.addEventListener('click', closeConfigEditor);
        }
        if (closeConfigEditorBtn) {
            closeConfigEditorBtn.addEventListener('click', closeConfigEditor);
        }
        if (reloadConfigBtn) {
            reloadConfigBtn.addEventListener('click', loadCurrentConfig);
        }
        if (saveConfigBtn) {
            saveConfigBtn.addEventListener('click', saveConfig);
        }
        if (configEditorModal) {
            configEditorModal.addEventListener('click', (e) => {
                if (e.target === configEditorModal) {
                    closeConfigEditor();
                }
            });
        }
        document.getElementById('closeModalBtn')?.addEventListener('click', closeModal);
        document.getElementById('consolidationModal')?.addEventListener('click', (e) => e.target.id === 'consolidationModal' && closeModal());
        document.getElementById('viewToggleBtn')?.addEventListener('click', toggleView);
        document.getElementById('consolidatedSearch')?.addEventListener('input', filterConsolidatedResults);
        document.getElementById('consolidatedSort')?.addEventListener('change', sortConsolidatedResults);
        document.getElementById('prevPageBtn')?.addEventListener('click', () => {
            if (currentPage > 1) {
                currentPage--;
                displayCurrentPage();
            }
        });
        document.getElementById('nextPageBtn')?.addEventListener('click', () => {
            const totalPages = Math.ceil(sortedMappings.length / pageSize);
            if (currentPage < totalPages) {
                currentPage++;
                displayCurrentPage();
            }
        });
        document.getElementById('pageSizeSelector')?.addEventListener('change', (e) => {
            pageSize = parseInt(e.target.value);
            currentPage = 1; 
            displayCurrentPage();
        });
        document.getElementById('tableSortBy')?.addEventListener('change', (e) => {
            sortBy = e.target.value;
            currentPage = 1; 
            sortAndDisplayResults();
        });
    }

    // -----------------------------------------------------------------------------
    // 5.8. Main UI Flow Control
    // -----------------------------------------------------------------------------
    function startNewUpload() {
        resultsSection.style.display = 'none';
        const advancedSection = document.getElementById('advancedSection');
        if (advancedSection) advancedSection.style.display = 'none';
        const modelSettingsSection = document.getElementById('modelSettingsSection');
        if (modelSettingsSection) modelSettingsSection.style.display = 'none';
        const heroSection = document.querySelector('.hero-section');
        const workflowSection = document.getElementById('workflowSection');
        if (heroSection) heroSection.style.display = 'block';
        if (workflowSection) workflowSection.style.display = 'none';
        mainCard.style.display = 'block';
        statusManager.clearAll();
        fileInput.value = '';
        allMappings = [];
        summaryData = null;
        sortedMappings = [];
        currentPage = 1;
        pageSize = 100;
        sortBy = 'default';
        document.getElementById('paginationControls').style.display = 'none';
        window.scrollTo({ top: 0, behavior: 'smooth' });
    }

    function scrollToModelSelection() {
        if (window.innerWidth <= 768) {
            setTimeout(() => {
                const modelStep = document.getElementById('retrieverStep');
                if (modelStep) {
                    modelStep.scrollIntoView({ behavior: 'smooth', block: 'start' });
                }
            }, 300);
        }
    }

    // -----------------------------------------------------------------------------
    // 5.9. Core Processing Logic
    // -----------------------------------------------------------------------------
    async function processExams(codes, jobName) {
        const totalCodes = codes.length;
        if (totalCodes >= BATCH_THRESHOLD) {
            statusManager.show(`Large dataset detected (${totalCodes} items). Using batch processing.`, 'info', 3000);
            await processBatch(codes, jobName);
        } else {
            statusManager.show(`Small dataset detected (${totalCodes} items). Using individual processing.`, 'info', 3000);
            await processIndividual(codes, jobName);
        }
    }

    async function processFile(file) {
        disableActionButtons('Processing uploaded file...');
        if (!file.name.endsWith('.json')) {
            statusManager.show('Please upload a valid JSON file.', 'error', 5000);
            enableActionButtons();
            return;
        }
        statusManager.clearAll();
        statusManager.showFileInfo(file.name, file.size);
        resultsSection.style.display = 'none';
        const reader = new FileReader();
        reader.onload = async function(e) {
            try {
                const codes = JSON.parse(e.target.result);
                if (!Array.isArray(codes) || codes.length === 0) {
                    throw new Error('JSON file is empty or not in the correct array format.');
                }
                console.log(`Processing ${codes.length} exam records...`);
                await processExams(codes, `File: ${file.name}`);
            } catch (error) {
                statusManager.show(`Error processing file: ${error.message}`, 'error', 0);
            } finally {
                enableActionButtons();
            }
        };
        reader.readAsText(file);
    }
    
    async function runRandomSample() {
        disableActionButtons('Processing random sample...');
        let statusId = null;
        try {
            if (mainCard) mainCard.style.display = 'none';
            statusManager.clearAll();
            const modelDisplayName = formatModelName(currentModel);
            const rerankerDisplayName = formatRerankerName(currentReranker);
            statusId = statusManager.showProgress(`Running random sample with ${modelDisplayName} → ${rerankerDisplayName}`, 0, 100);
            let pollingActive = true;
            let batchId = null;
            const pollProgress = async () => {
                if (!pollingActive || !batchId) {
                    if (pollingActive) setTimeout(pollProgress, 100);
                    return;
                }
                try {
                    const progressResponse = await fetch(`${apiConfig.baseUrl}/batch_progress/${batchId}`);
                    if (progressResponse.ok && pollingActive) {
                        const progressData = await progressResponse.json();
                        const { percentage = 0, processed = 0, total = 100, success = 0, errors = 0 } = progressData;
                        if (statusId) {
                            statusManager.updateProgress(statusId, processed, total, `Random sample (${percentage}% - ${success} success, ${errors} errors)`);
                        }
                        if (percentage < 100 && processed < total && pollingActive) {
                            setTimeout(pollProgress, 500);
                        } else {
                            pollingActive = false;
                        }
                    } else if (progressResponse.status === 404 && pollingActive) {
                        setTimeout(pollProgress, 500);
                    }
                } catch (progressError) {
                    if (pollingActive) setTimeout(pollProgress, 1000);
                }
            };
            setTimeout(pollProgress, 100);
            setTimeout(() => { pollingActive = false; }, 120000);

            const enableSecondary = document.getElementById('enableSecondaryPipeline')?.checked || false;
            const sampleSize = parseInt(document.getElementById('sampleSizeInput').value) || 100;
            const response = await fetch(`${apiConfig.baseUrl}/random_sample`, {
                method: 'POST',
                headers: { 'Content-Type': 'application/json' },
                body: JSON.stringify({ model: currentModel, reranker: currentReranker, enable_secondary_pipeline: enableSecondary, sample_size: sampleSize })
            });
            
            if (!response.ok) {
                pollingActive = false;
                throw new Error(`Random sample failed: ${response.statusText}`);
            }
            const result = await response.json();
            if (result.error) {
                pollingActive = false;
                throw new Error(result.error);
            }
            if (result.batch_id) {
                batchId = result.batch_id;
            }
            pollingActive = false;
            if (statusId) statusManager.remove(statusId);
            statusId = statusManager.show(`✅ Processing completed! ${result.processing_stats.successful || result.processing_stats.processed_successfully || 'Unknown'} items processed`, 'success', 2000);
            await new Promise(resolve => setTimeout(resolve, 2000));
            if (statusId) statusManager.remove(statusId);
            statusId = statusManager.show('Fetching results for display...', 'progress');
            
            if (result.r2_url) {
                try {
                    const resultsResponse = await fetch(result.r2_url);
                    if (resultsResponse.ok) {
                        const resultsData = await resultsResponse.json();
                        const results = resultsData.results || resultsData;
                        if (results && results.length > 0) {
                            if (statusId) statusManager.remove(statusId);
                            statusId = statusManager.show('Analyzing results and generating display...', 'progress');
                            const mappedResults = results.map(item => ({
                                data_source: item.input?.DATA_SOURCE || item.input?.data_source || item.output?.data_source,
                                modality_code: item.input?.MODALITY_CODE || item.input?.modality_code || item.output?.modality_code,
                                exam_code: item.input?.EXAM_CODE || item.input?.exam_code || item.output?.exam_code,
                                exam_name: item.input?.EXAM_NAME || item.input?.exam_name || item.output?.exam_name,
                                clean_name: item.status === 'success' ? item.output?.clean_name : `ERROR: ${item.error}`,
                                snomed: item.status === 'success' ? item.output?.snomed || {} : {},
                                components: item.status === 'success' ? item.output?.components || {} : {},
                                all_candidates: item.status === 'success' ? item.output?.all_candidates || [] : [],
                                ambiguous: item.status === 'success' ? item.output?.ambiguous : false,
                                secondary_pipeline_applied: item.status === 'success' ? item.output?.secondary_pipeline_applied || false : false,
                                secondary_pipeline_details: item.status === 'success' ? item.output?.secondary_pipeline_details : undefined
                            }));
                            allMappings = mappedResults;
                            updatePageTitle(`Random Sample (${result.processing_stats.sample_size || result.processing_stats.total_processed} items)`);
                            try {
                                runAnalysis(allMappings);
                                const successMessage = `✅ Random sample completed! ${result.processing_stats?.processed_successfully || result.processing_stats.successful || 'Unknown'} items processed`;
                                statusManager.show(successMessage, 'success', 5000);
                                if (mainCard) mainCard.style.display = 'block';
                            } catch (analysisError) {
                                console.error('Error during results analysis:', analysisError);
                                statusManager.show('❌ Error displaying results', 'error', 5000);
                                if (mainCard) mainCard.style.display = 'block';
                            }
                        } else {
                            throw new Error(`No results found in R2 data. Structure: ${JSON.stringify(Object.keys(resultsData || {}))}`);
                        }
                    } else {
                        throw new Error(`Failed to fetch results: ${resultsResponse.statusText}`);
                    }
                } catch (fetchError) {
                    console.error('Failed to fetch results from R2:', fetchError);
                    if (statusId) statusManager.remove(statusId);
                    const successMessage = `✅ Random sample completed! ${result.processing_stats.successful} items processed`;
                    const urlMessage = `<br><a href="${result.r2_url}" target="_blank" style="color: #4CAF50; text-decoration: underline;">View Results on R2</a>`;
                    statusManager.show(successMessage + urlMessage, 'success', 10000);
                }
            } else {
                if (statusId) statusManager.remove(statusId);
                statusManager.show('✅ Processing completed but no results URL available', 'warning', 5000);
            }
        } catch (error) {
            console.error('Random sample failed:', error);
            if (statusId) statusManager.remove(statusId);
            statusManager.show(`❌ Random Sample Failed: ${error.message}`, 'error', 0);
            if (mainCard) mainCard.style.display = 'block';
        } finally {
            if (randomSampleButton) {
                randomSampleButton.disabled = false;
                randomSampleButton.innerHTML = 'Random Sample';
            }
            enableActionButtons();
        }
    }

    async function processBatch(codes, jobName) {
        allMappings = [];
        const totalCodes = codes.length;
        let progressId = null;
        try {
            const allExams = codes.map(code => ({
                exam_name: code.EXAM_NAME,
                modality_code: code.MODALITY_CODE,
                data_source: code.DATA_SOURCE,
                exam_code: code.EXAM_CODE
            }));
            progressId = statusManager.showProgress(`Processing ${jobName}`, 0, totalCodes);
            const response = await fetch(BATCH_API_URL, {
                method: 'POST',
                headers: { 'Content-Type': 'application/json' },
                body: JSON.stringify({ exams: allExams, model: currentModel, reranker: currentReranker })
            });
            if (!response.ok) {
                const errorText = await response.text();
                throw new Error(`Batch API failed: ${errorText}`);
            }
            const batchResult = await response.json();
            if (batchResult.batch_id && progressId) {
                const pollProgress = async () => {
                    try {
                        const progressResponse = await fetch(`${apiConfig.baseUrl}/batch_progress/${batchResult.batch_id}`);
                        if (progressResponse.ok) {
                            const progressData = await progressResponse.json();
                            const { percentage = 0, processed = 0, total = totalCodes, success = 0, errors = 0 } = progressData;
                            statusManager.updateProgress(progressId, processed, total, `Processing ${jobName} (${percentage}% - ${success} success, ${errors} errors)`);
                            if (percentage < 100 && processed < total) {
                                setTimeout(pollProgress, 1000);
                            } else {
                                statusManager.updateProgress(progressId, total, total, `Completed processing ${jobName} (${success} success, ${errors} errors)`);
                            }
                        } else {
                            statusManager.updateProgress(progressId, totalCodes, totalCodes, `Completed processing ${jobName}`);
                        }
                    } catch (progressError) {
                        statusManager.updateProgress(progressId, totalCodes, totalCodes, `Completed processing ${jobName}`);
                    }
                };
                setTimeout(pollProgress, 500);
                await new Promise(resolve => setTimeout(resolve, 2000));
            } else if (progressId) {
                statusManager.updateProgress(progressId, totalCodes, totalCodes, `Completed processing ${jobName}`);
            }
            if (batchResult.r2_url) {
                try {
                    const r2Response = await fetch(batchResult.r2_url);
                    if (r2Response.ok) {
                        const r2Data = await r2Response.json();
                        if (r2Data.results && r2Data.results.length > 0) {
                            const chunkMappings = r2Data.results.map(item => ({
                                data_source: item.input.DATA_SOURCE || item.input.data_source || item.output.data_source,
                                modality_code: item.input.MODALITY_CODE || item.input.modality_code || item.output.modality_code,
                                exam_code: item.input.EXAM_CODE || item.input.exam_code || item.output.exam_code,
                                exam_name: item.input.EXAM_NAME || item.input.exam_name || item.output.exam_name,
                                clean_name: item.status === 'success' ? item.output.clean_name : `ERROR: ${item.error}`,
                                snomed: item.status === 'success' ? item.output.snomed || {} : {},
                                components: item.status === 'success' ? item.output.components || {} : {},
                                all_candidates: item.status === 'success' ? item.output.all_candidates || [] : [],
                                ambiguous: item.status === 'success' ? item.output.ambiguous : false,
                                secondary_pipeline_applied: item.status === 'success' ? item.output.secondary_pipeline_applied || false : false,
                                secondary_pipeline_details: item.status === 'success' ? item.output.secondary_pipeline_details : undefined
                            }));
                            allMappings.push(...chunkMappings);
                        } else {
                            throw new Error('No results found in R2 data');
                        }
                    } else {
                        throw new Error(`Failed to fetch from R2: ${r2Response.statusText}`);
                    }
                } catch (error) {
                    statusManager.show(`Processing complete. <a href="${batchResult.r2_url}" target="_blank">View results on R2</a>`, 'success', 0);
                    return;
                }
            } else if (batchResult.results) {
                const chunkMappings = batchResult.results.map(item => ({
                    data_source: item.input.DATA_SOURCE || item.input.data_source || item.output.data_source,
                    modality_code: item.input.MODALITY_CODE || item.input.modality_code || item.output.modality_code,
                    exam_code: item.input.EXAM_CODE || item.input.exam_code || item.output.exam_code,
                    exam_name: item.input.EXAM_NAME || item.input.exam_name || item.output.exam_name,
                    clean_name: item.status === 'success' ? item.output.clean_name : `ERROR: ${item.error}`,
                    snomed: item.status === 'success' ? item.output.snomed || {} : {},
                    components: item.status === 'success' ? item.output.components || {} : {},
                    all_candidates: item.status === 'success' ? item.output.all_candidates || [] : [],
                    ambiguous: item.status === 'success' ? item.output.ambiguous : false,
                    secondary_pipeline_applied: item.status === 'success' ? item.output.secondary_pipeline_applied || false : false,
                    secondary_pipeline_details: item.status === 'success' ? item.output.secondary_pipeline_details : undefined
                }));
                allMappings.push(...chunkMappings);
            } else {
                throw new Error('Unexpected response format from server. No R2 URL or inline results found.');
            }
            statusManager.show(`Successfully processed ${allMappings.length} records from ${jobName}.`, 'success', 5000);
            runAnalysis(allMappings);
        } catch (error) {
            if (progressId) statusManager.remove(progressId);
            statusManager.show(`Processing failed: ${error.message}`, 'error', 0);
            console.error('Batch processing error:', error);
        }
    }

    async function processIndividual(codes, jobName) {
        allMappings = [];
        const totalCodes = codes.length;
        let progressId = null;
        let processedCount = 0;
        let errorCount = 0;
        try {
            progressId = statusManager.showProgress(`Processing ${jobName}`, 0, totalCodes);
            const concurrencyLimit = 3;
            const results = [];
            for (let i = 0; i < codes.length; i += concurrencyLimit) {
                const batch = codes.slice(i, i + concurrencyLimit);
                const batchPromises = batch.map(async (code) => {
                    try {
                        const examData = { exam_name: code.EXAM_NAME, modality_code: code.MODALITY_CODE, model: currentModel, reranker: currentReranker };
                        const response = await fetch(INDIVIDUAL_API_URL, { method: 'POST', headers: { 'Content-Type': 'application/json' }, body: JSON.stringify(examData) });
                        if (!response.ok) {
                            const errorText = await response.text();
                            throw new Error(`API failed: ${errorText}`);
                        }
                        const result = await response.json();
                        return { status: 'success', input: code, output: result };
                    } catch (error) {
                        return { status: 'error', input: code, error: error.message };
                    }
                });
                const batchResults = await Promise.all(batchPromises);
                results.push(...batchResults);
                processedCount = results.filter(r => r.status === 'success').length;
                errorCount = results.filter(r => r.status === 'error').length;
                if (progressId) {
                    statusManager.updateProgress(progressId, processedCount + errorCount, totalCodes, `Processing ${jobName}`);
                }
            }
            const chunkMappings = results.map(item => ({
                data_source: item.input.DATA_SOURCE || item.input.data_source || item.output.data_source,
                modality_code: item.input.MODALITY_CODE || item.input.modality_code || item.output.modality_code,
                exam_code: item.input.EXAM_CODE || item.input.exam_code || item.output.exam_code,
                exam_name: item.input.EXAM_NAME || item.input.exam_name || item.output.exam_name,
                clean_name: item.status === 'success' ? item.output.clean_name : `ERROR: ${item.error}`,
                snomed: item.status === 'success' ? item.output.snomed || {} : {},
                components: item.status === 'success' ? item.output.components || {} : {},
                all_candidates: item.status === 'success' ? item.output.all_candidates || [] : [],
                ambiguous: item.status === 'success' ? item.output.ambiguous : false,
                secondary_pipeline_applied: item.status === 'success' ? item.output.secondary_pipeline_applied || false : false,
                secondary_pipeline_details: item.status === 'success' ? item.output.secondary_pipeline_details : undefined
            }));
            allMappings.push(...chunkMappings);
            statusManager.show(`Successfully processed ${processedCount} records. ${errorCount > 0 ? `${errorCount} errors.` : ''}`, errorCount > 0 ? 'warning' : 'success', 5000);
            runAnalysis(allMappings);
        } catch (error) {
            if (progressId) statusManager.remove(progressId);
            statusManager.show(`Individual processing failed: ${error.message}`, 'error', 0);
            console.error('Individual processing error:', error);
        }
    }

    // -----------------------------------------------------------------------------
    // 5.10. Config Editor Logic
    // -----------------------------------------------------------------------------
    async function openConfigEditor() {
        if (configEditorModal) {
            configEditorModal.style.display = 'block';
            document.body.style.overflow = 'hidden';
            await loadCurrentConfig();
        }
    }
    
    function closeConfigEditor() {
        if (configEditorModal) {
            configEditorModal.style.display = 'none';
            document.body.style.overflow = 'auto';
        }
    }
    
    async function loadCurrentConfig() {
        try {
            if (reloadConfigBtn) {
                reloadConfigBtn.disabled = true;
                reloadConfigBtn.innerHTML = '🔄 Loading...';
            }
            configStatus.textContent = 'Loading...';
            configEditor.value = 'Loading configuration from R2...';
            const response = await fetch(`${apiConfig.baseUrl}/config/current`, { method: 'GET' });
            if (!response.ok) {
                const errorData = await response.json();
                throw new Error(errorData.error || `Failed to load config: ${response.statusText}`);
            }
            const result = await response.json();
            configEditor.value = result.config_yaml;
            configStatus.textContent = `Loaded at ${new Date(result.timestamp).toLocaleTimeString()}`;
        } catch (error) {
            console.error('Failed to load config:', error);
            configEditor.value = `# Error loading configuration:
# ${error.message}`;
            configStatus.textContent = 'Error loading config';
            statusManager.show(`❌ Failed to load config: ${error.message}`, 'error', 5000);
        } finally {
            if (reloadConfigBtn) {
                reloadConfigBtn.disabled = false;
                reloadConfigBtn.innerHTML = '🔄 Reload';
            }
        }
    }
    
    async function saveConfig() {
        try {
            if (saveConfigBtn) {
                saveConfigBtn.disabled = true;
                saveConfigBtn.innerHTML = '💾 Saving...';
            }
            const configYamlContent = configEditor.value;
            if (!configYamlContent.trim()) {
                statusManager.show('Configuration cannot be empty', 'error', 5000);
                return;
            }
            configStatus.textContent = 'Saving...';
            const response = await fetch(`${apiConfig.baseUrl}/config/update`, {
                method: 'POST',
                headers: { 'Content-Type': 'application/json' },
                body: JSON.stringify({ config_yaml: configYamlContent })
            });
            if (!response.ok) {
                const errorData = await response.json();
                throw new Error(errorData.error || `Save failed: ${response.statusText}`);
            }
            const result = await response.json();
            configStatus.textContent = `Saved at ${new Date(result.timestamp).toLocaleTimeString()}`;
            statusManager.show('✓ Config saved successfully. Cache rebuild initiated.', 'success', 8000);
        } catch (error) {
            console.error('Failed to save config:', error);
            configStatus.textContent = 'Error saving config';
            statusManager.show(`❌ Failed to save config: ${error.message}`, 'error', 10000);
        } finally {
            if (saveConfigBtn) {
                saveConfigBtn.disabled = false;
                saveConfigBtn.innerHTML = '💾 Save';
            }
        }
    }

    // -----------------------------------------------------------------------------
    // 5.11. Results Analysis & Display
    // -----------------------------------------------------------------------------
    function runAnalysis(mappings) {
        statusManager.clearAll();
        summaryData = generateAnalyticsSummary(mappings);
        updateStatsUI(summaryData);
        updateResultsTitle();
        sortedMappings = [...mappings];
        sortAndDisplayResults();
        generateConsolidatedResults(mappings);
        generateSourceLegend(mappings);
        resultsSection.style.display = 'block';
        const heroSection = document.querySelector('.hero-section');
        const workflowSection = document.getElementById('workflowSection');
        if (heroSection) heroSection.style.display = 'none';
        if (workflowSection) workflowSection.style.display = 'none';
        mainCard.style.display = 'block';
    }

    function updateResultsTitle() {
        const titleElement = document.getElementById('resultsTitle');
        const modelDisplayName = formatModelName(currentModel);
        const rerankerDisplayName = formatRerankerName(currentReranker);
        titleElement.textContent = `Cleaning Results with ${modelDisplayName} → ${rerankerDisplayName}`;
    }
    
    function updatePageTitle(title) {
        document.title = `${title} - Radiology Cleaner`;
        const titleElement = document.getElementById('resultsTitle');
        if (titleElement) {
            titleElement.textContent = title;
        }
    }

    function generateSourceLegend(mappings) {
        const uniqueSources = [...new Set(mappings.map(item => item.data_source))];
        const sourceNames = getSourceNames();
        let legendContainer = document.getElementById('sourceLegend');
        if (!legendContainer) {
            legendContainer = document.createElement('div');
            legendContainer.id = 'sourceLegend';
            legendContainer.className = 'source-legend';
            const fullView = document.getElementById('fullView');
            if (fullView) {
                fullView.insertBefore(legendContainer, fullView.firstChild);
            }
        }
        let legendHTML = '<div class="source-legend-grid">';
        uniqueSources.forEach(source => {
            const color = getSourceColor(source);
            const displayName = sourceNames[source] || source;
            legendHTML += `<div class="source-legend-item"><div class="source-legend-color" style="background-color: ${color};"></div><span>${displayName}</span></div>`;
        });
        legendHTML += '</div>';
        legendContainer.innerHTML = legendHTML;
    }

    function updateStatsUI(summary) {
        document.getElementById('originalCount').textContent = summary.totalOriginalCodes;
        document.getElementById('cleanCount').textContent = summary.uniqueCleanNames;
        document.getElementById('consolidationRatio').textContent = `${summary.consolidationRatio}:1`;
        document.getElementById('modalityCount').textContent = Object.keys(summary.modalityBreakdown).length;
        document.getElementById('avgConfidence').textContent = `${summary.avgConfidence}%`;
    }

    const sourceColorPalette = ['#1f77b4', '#ff7f0e', '#2ca02c', '#d62728', '#9467bd', '#8c564b', '#e377c2', '#7f7f7f', '#bcbd22', '#17becf', '#ff1493', '#00ced1', '#ff4500', '#32cd32', '#ba55d3'];
    const sourceColors = {};
    function getSourceColor(source) {
        if (!sourceColors[source]) {
            const colorIndex = Object.keys(sourceColors).length % sourceColorPalette.length;
            sourceColors[source] = sourceColorPalette[colorIndex];
        }
        return sourceColors[source];
    }

    function sortAndDisplayResults() {
        applySortToMappings();
        displayCurrentPage();
    }

    function displayCurrentPage() {
        const startIndex = (currentPage - 1) * pageSize;
        const endIndex = startIndex + pageSize;
        const pageData = sortedMappings.slice(startIndex, endIndex);
        displayResults(pageData);
        document.getElementById('paginationControls').style.display = sortedMappings.length > pageSize ? 'flex' : 'none';
        const totalPages = Math.ceil(sortedMappings.length / pageSize);
        document.getElementById('pageInfo').textContent = `Page ${currentPage} of ${totalPages}`;
        document.getElementById('prevPageBtn').disabled = currentPage <= 1;
        document.getElementById('nextPageBtn').disabled = currentPage >= totalPages;
        document.getElementById('tableInfo').textContent = `Showing ${startIndex + 1}-${Math.min(endIndex, sortedMappings.length)} of ${sortedMappings.length} results`;
    }
    
    function applySortToMappings() {
        switch (sortBy) {
            case 'confidence-desc':
                sortedMappings.sort((a, b) => (b.components?.confidence || 0) - (a.components?.confidence || 0));
                break;
            case 'confidence-asc':
                sortedMappings.sort((a, b) => (a.components?.confidence || 0) - (b.components?.confidence || 0));
                break;
            case 'name-asc':
                sortedMappings.sort((a, b) => (a.clean_name || '').localeCompare(b.clean_name || ''));
                break;
            case 'name-desc':
                sortedMappings.sort((a, b) => (b.clean_name || '').localeCompare(a.clean_name || ''));
                break;
            default:
                sortedMappings = [...allMappings];
        }
    }

    function displayResults(results) {
        resultsBody.innerHTML = '';
        const resultsMobile = document.getElementById('resultsMobile');
        if (resultsMobile) resultsMobile.innerHTML = '';
        results.forEach(item => {
            const row = resultsBody.insertRow();
            const sourceCell = row.insertCell();
            sourceCell.style.cssText = `width: 12px; padding: 0; background-color: ${getSourceColor(item.data_source)}; border-right: none; position: relative;`;
            const sourceNames = getSourceNames();
            sourceCell.title = sourceNames[item.data_source] || item.data_source;
            row.insertCell().textContent = item.exam_code;
            row.insertCell().textContent = item.exam_name;
            const cleanNameCell = row.insertCell();
            if (item.clean_name && item.clean_name.startsWith('ERROR')) {
                cleanNameCell.innerHTML = `<span class="error-message">${item.clean_name}</span>`;
            } else if (item.all_candidates && item.all_candidates.length > 1) {
                const tooltipHTML = item.all_candidates.map((candidate, index) => 
                    `<div class="candidate-item">${index + 1}. ${candidate.primary_name} <span class="confidence">(${candidate.confidence.toFixed(2)})</span></div>`
                ).join('');
                cleanNameCell.innerHTML = `
                    <div class="tooltip-container">
                        <strong class="clean-name-hover">${item.clean_name || 'Unknown'}</strong>
                        <div class="tooltip-content">
                            <div class="tooltip-header">All Candidates:</div>
                            ${tooltipHTML}
                        </div>
                    </div>
                `;
                const tooltipContainer = cleanNameCell.querySelector('.tooltip-container');
                const tooltipContent = cleanNameCell.querySelector('.tooltip-content');
                tooltipContainer.addEventListener('mouseenter', function(e) {
                    const rect = this.getBoundingClientRect();
                    const tooltipRect = tooltipContent.getBoundingClientRect();
                    let left = rect.right + 10;
                    let top = rect.top + (rect.height / 2) - (tooltipRect.height / 2);
                    if (left + tooltipRect.width > window.innerWidth) {
                        left = rect.left - tooltipRect.width - 10;
                    }
                    if (top < 0) top = 10;
                    if (top + tooltipRect.height > window.innerHeight) {
                        top = window.innerHeight - tooltipRect.height - 10;
                    }
                    tooltipContent.style.left = left + 'px';
                    tooltipContent.style.top = top + 'px';
                });
            } else {
                cleanNameCell.innerHTML = `<strong>${item.clean_name || 'Unknown'}</strong>`;
            }
            const snomedFsnCell = row.insertCell();
            snomedFsnCell.innerHTML = item.snomed?.fsn ? `<div>${item.snomed.fsn}</div>` + (item.snomed.id ? `<div style="font-size: 0.8em; color: #666; margin-top: 2px;">${item.snomed.id}</div>` : '') : '<span style="color: #999;">-</span>';
            const tagsCell = row.insertCell();
            let tagsHTML = '';
            const { anatomy, laterality, contrast, technique, gender_context, age_context, clinical_context, clinical_equivalents } = item.components || {};
            const addTag = (value, className) => (value && value.trim()) ? `<span class="tag ${className}">${value}</span>` : '';
            const addTags = (arr, className) => Array.isArray(arr) ? arr.map(v => addTag(v, className)).join('') : addTag(arr, className);
            tagsHTML += addTags(anatomy, 'anatomy');
            tagsHTML += addTags(laterality, 'laterality');
            tagsHTML += addTags(contrast, 'contrast');
            tagsHTML += addTags(technique, 'technique');
            tagsHTML += addTag(gender_context, 'gender');
            tagsHTML += addTag(age_context, 'age');
            tagsHTML += addTags(clinical_context, 'clinical');
            if (clinical_equivalents) tagsHTML += addTags(clinical_equivalents.slice(0, 2), 'equivalent');
            tagsCell.innerHTML = tagsHTML;
            const confidenceCell = row.insertCell();
            const confidence = item.components?.confidence || 0;
            const confidencePercent = Math.round(confidence * 100);
            const confidenceClass = confidence >= 0.8 ? 'confidence-high' : confidence >= 0.6 ? 'confidence-medium' : 'confidence-low';
            const isSecondaryPipelineImproved = item.secondary_pipeline_applied && item.secondary_pipeline_details?.improved;
            const secondaryPipelineTag = isSecondaryPipelineImproved ? '<div class="secondary-pipeline-tag" title="Improved by Secondary Pipeline"><i class="fas fa-robot"></i> Super AI Mapped</div>' : '';
            confidenceCell.innerHTML = `<div class="confidence-bar"><div class="confidence-fill ${confidenceClass}" style="width: ${confidencePercent}%"></div></div><small>${confidencePercent}%</small>${secondaryPipelineTag}`;
            if (resultsMobile) {
                const card = document.createElement('div');
                card.className = 'result-card';
                const sourceName = getSourceDisplayName(item.data_source);
                const snomedInfo = item.snomed?.fsn ? `${item.snomed.fsn}${item.snomed.id ? ` (${item.snomed.id})` : ''}` : '-';
                card.innerHTML = `
                    <div class="result-card-header">
                        <div class="result-card-title">${item.clean_name || 'Unknown'}</div>
                        <div class="result-card-confidence ${confidenceClass}">${confidence >= 0.8 ? 'HIGH' : confidence >= 0.6 ? 'MEDIUM' : 'LOW'}</div>
                    </div>
                    <div class="result-card-body">
                        <div class="result-card-row"><span class="result-card-label">Code:</span><span class="result-card-value">${item.exam_code}</span></div>
                        <div class="result-card-row"><span class="result-card-label">Original:</span><span class="result-card-value">${item.exam_name}</span></div>
                        <div class="result-card-row"><span class="result-card-label">Source:</span><span class="result-card-value">${sourceName}</span></div>
                        <div class="result-card-row"><span class="result-card-label">SNOMED:</span><span class="result-card-value">${snomedInfo}</span></div>
                        ${tagsHTML ? `<div class="result-card-row"><span class="result-card-label">Tags:</span><span class="result-card-value">${tagsHTML}</span></div>` : ''}
                    </div>
                `;
                resultsMobile.appendChild(card);
            }
        });
    }

    function generateAnalyticsSummary(mappings) {
        const summary = {
            totalOriginalCodes: mappings.length,
            uniqueCleanNames: new Set(mappings.map(m => m.clean_name).filter(n => n && !n.startsWith('ERROR'))).size,
            modalityBreakdown: {}, 
            avgConfidence: 0,
        };
        summary.consolidationRatio = summary.uniqueCleanNames > 0 ? (summary.totalOriginalCodes / summary.uniqueCleanNames).toFixed(2) : "0.00";
        let totalConfidence = 0, confidenceCount = 0;
        mappings.forEach(m => {
            if (!m.components || !m.clean_name || m.clean_name.startsWith('ERROR')) return;
            const modality = m.components.modality || m.modality_code;
            if (modality) summary.modalityBreakdown[modality] = (summary.modalityBreakdown[modality] || 0) + 1;
            if (m.components.confidence !== undefined) {
                totalConfidence += m.components.confidence;
                confidenceCount++;
            }
        });
        summary.avgConfidence = confidenceCount > 0 ? Math.round((totalConfidence / confidenceCount) * 100) : 0;
        return summary;
    }

    function exportResults() {
        if (!allMappings.length) return alert('No data to export.');
        downloadJSON(allMappings, 'radiology_codes_cleaned.json');
    }
    
    function closeModal() {
        const modal = document.getElementById('consolidationModal');
        if (modal) modal.style.display = 'none'; 
    }
    window.closeModal = closeModal;

    // -----------------------------------------------------------------------------
    // 5.12. Consolidated View Logic
    // -----------------------------------------------------------------------------
    let consolidatedData = [];
    let filteredConsolidatedData = [];

    function generateConsolidatedResults(mappings) {
        const consolidatedGroups = {};
        mappings.forEach(m => {
            if (!m.clean_name || m.clean_name.startsWith('ERROR')) return;
            const group = consolidatedGroups[m.clean_name] || {
                cleanName: m.clean_name,
                snomed: m.snomed,
                sourceCodes: [],
                totalCount: 0,
                components: m.components,
                dataSources: new Set(),
                modalities: new Set(),
                secondaryPipelineCount: 0
            };
            group.sourceCodes.push(m);
            group.totalCount++;
            group.dataSources.add(m.data_source);
            group.modalities.add(m.modality_code);
            if (m.secondary_pipeline_applied && m.secondary_pipeline_details?.improved) {
                group.secondaryPipelineCount++;
            }
            consolidatedGroups[m.clean_name] = group;
        });
        consolidatedData = Object.values(consolidatedGroups).map(group => {
            const totalConfidence = group.sourceCodes.reduce((sum, code) => sum + (code.components?.confidence || 0), 0);
            group.avgConfidence = group.sourceCodes.length > 0 ? totalConfidence / group.sourceCodes.length : 0;
            return group;
        });
        filteredConsolidatedData = [...consolidatedData];
        sortConsolidatedResults();
    }
    
    let isFullView = true;
    function toggleView() {
        isFullView = !isFullView;
        document.getElementById('fullView').style.display = isFullView ? 'block' : 'none';
        document.getElementById('consolidatedView').style.display = isFullView ? 'none' : 'block';
        const toggleBtn = document.getElementById('viewToggleBtn');
        toggleBtn.textContent = isFullView ? 'Switch to Consolidated View' : 'Switch to Full View';
        if (isFullView) {
            toggleBtn.classList.remove('secondary');
            toggleBtn.classList.add('active');
        } else {
            toggleBtn.classList.remove('active');
            toggleBtn.classList.add('secondary');
            displayConsolidatedResults();
        }
    }

    function toggleOriginalCodes(headerElement) {
        const groupElement = headerElement.closest('.consolidated-group');
        const codesContainer = groupElement.querySelector('.original-codes-container');
        if (codesContainer) {
            const isHidden = codesContainer.style.display === 'none';
            codesContainer.style.display = isHidden ? 'block' : 'none';
            headerElement.classList.toggle('expanded', isHidden);
        }
    }
    window.toggleOriginalCodes = toggleOriginalCodes;

    function displayConsolidatedResults() {
        const container = document.getElementById('consolidatedResults');
        container.innerHTML = '';
        filteredConsolidatedData.forEach(group => {
            const groupElement = document.createElement('div');
            groupElement.className = 'consolidated-group';
            const confidencePercent = Math.round(group.avgConfidence * 100);
            const confidenceClass = group.avgConfidence >= 0.8 ? 'confidence-high' : group.avgConfidence >= 0.6 ? 'confidence-medium' : 'confidence-low';
            
            const sourceNames = getSourceNames();
            const sourcesHTML = [...group.dataSources].map(source => {
                const color = getSourceColor(source);
                const displayName = sourceNames[source] || source;
                return `<span class="source-tag" style="background-color: ${color};" title="${displayName}"></span>`;
            }).join('');
            
            const secondaryPipelineHTML = group.secondaryPipelineCount > 0 ? 
                `<div class="secondary-pipeline-indicator" title="${group.secondaryPipelineCount} items improved by Secondary Pipeline">
                    <i class="fas fa-robot"></i> ${group.secondaryPipelineCount}
                 </div>` : '';

            groupElement.innerHTML = `
                <div class="consolidated-group-header" onclick="toggleOriginalCodes(this)">
                    <div class="header-main-content">
                        <div class="header-title-section">
                            <div class="consolidated-name">${group.cleanName}</div>
                            <div class="consolidated-snomed">${group.snomed?.fsn || 'No SNOMED mapping'}</div>
                        </div>
                        <div class="header-meta-section">
                            <div class="consolidated-count" title="${group.totalCount} original codes">${group.totalCount} codes</div>
                            <div class="consolidated-sources">${sourcesHTML}</div>
                            ${secondaryPipelineHTML}
                            <div class="consolidated-confidence">
                                <div class="confidence-bar-small">
                                    <div class="confidence-fill-small ${confidenceClass}" style="width: ${confidencePercent}%"></div>
                                </div>
                                <small>${confidencePercent}%</small>
                            </div>
                        </div>
                    </div>
                    <div class="expand-indicator">›</div>
                </div>
                <div class="original-codes-container" style="display: none;">
                    <table>
                        <thead>
                            <tr>
                                <th>Original Name</th>
                                <th>Code</th>
                                <th>Source</th>
                                <th>Confidence</th>
                            </tr>
                        </thead>
                        <tbody>
                            ${group.sourceCodes.map(code => `
                                <tr>
                                    <td>${code.exam_name}</td>
                                    <td>${code.exam_code}</td>
                                    <td>${sourceNames[code.data_source] || code.data_source}</td>
                                    <td>${Math.round((code.components?.confidence || 0) * 100)}%</td>
                                </tr>
                            `).join('')}
                        </tbody>
                    </table>
                </div>
            `;
            container.appendChild(groupElement);
        });
    }

    function filterConsolidatedResults(event) {
        const searchTerm = event.target.value.toLowerCase();
        filteredConsolidatedData = consolidatedData.filter(group => 
            group.cleanName.toLowerCase().includes(searchTerm) ||
            group.sourceCodes.some(code => code.exam_name.toLowerCase().includes(searchTerm) || code.exam_code.toLowerCase().includes(searchTerm))
        );
        sortConsolidatedResults();
    }

    function sortConsolidatedResults() {
        const sortByValue = document.getElementById('consolidatedSort').value;
        filteredConsolidatedData.sort((a, b) => {
            if (sortByValue === 'count') return b.totalCount - a.totalCount;
            if (sortByValue === 'name') return a.cleanName.localeCompare(b.cleanName);
            if (sortByValue === 'confidence') return b.avgConfidence - a.avgConfidence;
            return b.totalCount - a.totalCount;
        });
        displayConsolidatedResults();
    }
    
    
    // This function is defined later in the file - removing duplicate
    
    
    window.updateGroupDecision = function(groupId, decision) {
        const groupElement = document.querySelector(`[data-group-id="${groupId}"]`);
        if (!groupElement) return;
        const header = groupElement.querySelector('.validation-header');
        const decisionColors = { approve: '#e8f5e8', reject: '#ffebee', review: '#fff3e0', skip: '#f3e5f5', pending: '' };
        if(header) header.style.background = decisionColors[decision];
        if (['approve', 'reject', 'skip'].includes(decision)) {
            groupElement.querySelectorAll('.validation-mapping-item').forEach(el => {
                updateMappingDecisionInState(el.dataset.mappingId, decision);
                const decisionBorders = { approve: '3px solid #4caf50', reject: '3px solid #f44336', skip: '3px solid #9c27b0' };
                el.style.borderLeft = decisionBorders[decision];
                el.style.background = decisionColors[decision];
            });
        }
        statusManager.show(`Group decision: ${decision}`, 'success', 2000);
    }
    
    window.quickApproveGroup = function(groupId) {
        updateGroupDecision(groupId, 'approve');
    }
    
    
    window.skipSingletonGroup = function(groupId) {
        updateGroupDecision(groupId, 'skip');
    }
    
    window.updateMappingDecision = function(mappingId, decision) {
        updateMappingDecisionInState(mappingId, decision);
        const mappingElement = document.querySelector(`[data-mapping-id="${mappingId}"]`);
        if (mappingElement) {
            const decisionStyles = { 
                approve: { border: '3px solid #4caf50', bg: '#e8f5e8' },
                reject: { border: '3px solid #f44336', bg: '#ffebee' },
                modify: { border: '3px solid #ff9800', bg: '#fff8e1' },
                skip: { border: '3px solid #9c27b0', bg: '#f3e5f5' }
            };
            mappingElement.style.borderLeft = decisionStyles[decision].border;
            mappingElement.style.background = decisionStyles[decision].bg;
        }
        statusManager.show(`Mapping ${decision}d`, 'success', 1500);
    }
    
    function updateMappingDecisionInState(mappingId, decision) {
        if (window.currentValidationState && window.currentValidationState[mappingId]) {
            if (decision === 'unapprove') {
                // Reset to pending state when unapproving
                window.currentValidationState[mappingId].validator_decision = null;
                window.currentValidationState[mappingId].validation_status = 'pending_review';
                window.currentValidationState[mappingId].timestamp_reviewed = null;
            } else {
                window.currentValidationState[mappingId].validator_decision = decision;
                window.currentValidationState[mappingId].validation_status = 'reviewed';
                window.currentValidationState[mappingId].timestamp_reviewed = new Date().toISOString();
            }
        }
    }
    
    window.showMappingDetails = function(mappingId) {
        const state = window.currentValidationState?.[mappingId];
        if (!state) return;
        const mapping = state.original_mapping;
        const modalHTML = `
            <div id="mappingDetailsModal" class="modal-overlay">
                <div class="modal-content">
                    <div class="modal-header"><h3>Mapping Details</h3><button onclick="closeMappingDetails()" class="modal-close">&times;</button></div>
                    <div class="modal-body">
                        <div class="detail-section"><h4>Original Exam</h4><div class="detail-box"><strong>${mapping.exam_name || 'N/A'}</strong><br><small>Source: ${mapping.data_source || 'N/A'} | Code: ${mapping.exam_code || 'N/A'}</small></div></div>
                        <div class="detail-section"><h4>Matched NHS Reference</h4><div class="detail-box success"><strong>${mapping.clean_name || 'N/A'}</strong><br><small>Confidence: ${(mapping.components?.confidence || 0).toFixed(3)}</small></div></div>
                        ${mapping.components?.reasoning ? `<div class="detail-section"><h4>AI Reasoning</h4><div class="detail-box info">${mapping.components.reasoning}</div></div>` : ''}
                        ${state.needs_attention_flags.length > 0 ? `<div class="detail-section"><h4>Attention Flags</h4><div class="flag-container">${state.needs_attention_flags.map(flag => `<span class="flag-badge flag-${normalizeFlag(flag)}">${getFlagLabel(flag)}</span>`).join('')}</div></div>` : ''}
                        <div class="detail-section"><h4>Validation Notes</h4><textarea id="validationNotes" class="notes-textarea">${state.validation_notes || ''}</textarea></div>
                    </div>
                    <div class="modal-footer">
                        <button onclick="saveValidationDecision('${mappingId}', 'approve')" class="button button-success"><i class="fas fa-check"></i> Approve</button>
                        <button onclick="saveValidationDecision('${mappingId}', 'reject')" class="button button-danger"><i class="fas fa-times"></i> Reject</button>
                        <button onclick="saveValidationDecision('${mappingId}', 'modify')" class="button button-warning"><i class="fas fa-edit"></i> Modify</button>
                        <button onclick="closeMappingDetails()" class="button button-secondary">Cancel</button>
                    </div>
                </div>
            </div>
        `;
        document.body.insertAdjacentHTML('beforeend', modalHTML);
    }
    
    window.closeMappingDetails = function() {
        document.getElementById('mappingDetailsModal')?.remove();
    }
    
    window.saveValidationDecision = function(mappingId, decision) {
        const notes = document.getElementById('validationNotes')?.value || '';
        if (window.currentValidationState?.[mappingId]) {
            window.currentValidationState[mappingId].validation_notes = notes;
        }
        updateMappingDecision(mappingId, decision);
        closeMappingDetails();
    }

    async function commitValidatedDecisions() {
        console.log('💾 Committing validated decisions');
        
        if (!window.currentValidationState) {
            statusManager.show('❌ No validation state found', 'error', 3000);
            return;
        }
        
        const decisions = Object.values(window.currentValidationState);
        const approved = decisions.filter(d => d.validator_decision === 'approve').length;
        const rejected = decisions.filter(d => d.validator_decision === 'reject').length;
        const skipped = decisions.filter(d => d.validator_decision === 'skip').length;
        const pending = decisions.filter(d => !d.validator_decision || d.validator_decision === 'pending').length;
        
        if (approved === 0 && rejected === 0 && skipped === 0) {
            statusManager.show('⚠️ No decisions made yet', 'warning', 3000);
            return;
        }
        
        const message = `Commit ${approved} approved, ${rejected} rejected, and ${skipped} skipped decisions?${pending > 0 ? ` (${pending} will remain pending)` : ''}`;
        if (!confirm(message)) {
            return;
        }
        
        try {
            statusManager.show('🔄 Committing validation decisions...', 'info');
            
            // Convert currentValidationState object to array format expected by backend
            const decisionsArray = [];
            for (const [mappingId, state] of Object.entries(window.currentValidationState)) {
                if (state.validator_decision && state.validator_decision !== 'pending') {
                    const om = state.original_mapping || {};
                    // Ensure a single modality code for consistent request_hash computation on server
                    const modality_code = Array.isArray(om.modality_code) ? (om.modality_code[0] || null) : (typeof om.modality_code === 'string' ? om.modality_code : null);
                    decisionsArray.push({
                        mapping_id: mappingId,
                        decision: state.validator_decision,
                        notes: state.validation_notes || '',
                        original_mapping: om,
                        data_source: om.data_source || '',
                        exam_code: om.exam_code || '',
                        exam_name: om.exam_name || '',
                        modality_code: modality_code || (Array.isArray(om.components?.modality) ? om.components.modality[0] : undefined)
                    });
                }
            }
            
            // Prepare the payload for the backend
            const payload = {
                decisions: decisionsArray,
                summary: {
                    approved_count: approved,
                    rejected_count: rejected,
                    skipped_count: skipped,
                    pending_count: pending,
                    total_count: decisions.length,
                    timestamp: new Date().toISOString()
                }
            };
            
            // Send to validation/batch_decisions endpoint
            const response = await fetch(`${apiConfig.baseUrl}/validation/batch_decisions`, {
                method: 'POST',
                headers: {
                    'Content-Type': 'application/json',
                },
                body: JSON.stringify(payload)
            });
            
            if (!response.ok) {
                throw new Error(`HTTP ${response.status}: ${response.statusText}`);
            }
            
            const result = await response.json();
            
            // Success - clear the validation state and provide feedback
            window.currentValidationState = {};
            statusManager.show(`✅ Successfully committed ${approved + rejected + skipped} validation decisions`, 'success', 5000);
            
            // Optionally clear the validation interface
            const validationInterface = document.getElementById('validationInterface');
            if (validationInterface) {
                validationInterface.innerHTML = `
                    <div style="text-align: center; padding: 40px; color: #666;">
                        <i class="fas fa-check-circle" style="font-size: 48px; color: #4CAF50; margin-bottom: 16px;"></i>
                        <h3>Validation Decisions Committed</h3>
                        <p>Successfully processed ${approved + rejected + skipped} validation decisions.</p>
                        <p style="margin-top: 20px;">
                            <strong>Approved:</strong> ${approved} &nbsp;|&nbsp; 
                            <strong>Rejected:</strong> ${rejected} &nbsp;|&nbsp; 
                            <strong>Skipped:</strong> ${skipped}
                        </p>
                        ${result.cache_updated ? '<p style="color: #4CAF50;"><i class="fas fa-sync"></i> Validation caches updated successfully</p>' : ''}
                    </div>
                `;
            }
            
        } catch (error) {
            console.error('Error committing validation decisions:', error);
            statusManager.show(`❌ Failed to commit decisions: ${error.message}`, 'error', 5000);
        }
    }

    // -----------------------------------------------------------------------------
    // 5.13. Validation Workflow
    // -----------------------------------------------------------------------------
    // Complete validation system for human-in-the-loop mapping review and approval.
    // Provides consolidated grouping, attention flags, and decision tracking.
    // -----------------------------------------------------------------------------
    
    function startValidation() {
        console.log('🔍 Starting validation with current results');
        
        // Check if we have current results to validate
        if (!allMappings || allMappings.length === 0) {
            statusManager.show('❌ No results to validate. Please run a sample or process data first.', 'error', 5000);
            return;
        }
        
        // Validation pipeline has been deprecated
        
        // Auto-select "Validate Current Results" option
        setTimeout(() => {
            const validateCurrentBtn = document.getElementById('validateCurrentResultsBtn');
            if (validateCurrentBtn) {
                validateCurrentBtn.click();
            }
        }, 200);
        
        statusManager.show(`📋 Ready to validate ${allMappings.length} mappings`, 'info', 3000);
    }
    
    // Helper function to normalize a mapping field for consistent hashing
    function normalizeMappingKey(mapping) {
        // Create canonical key string matching backend format: exam_code|exam_name|data_source|clean_name
        const fields = [
            (mapping.exam_code || '').toString().trim().toLowerCase(),
            (mapping.exam_name || '').toString().trim().toLowerCase(),
            (mapping.data_source || '').toString().trim().toLowerCase(),
            (mapping.clean_name || '').toString().trim().toLowerCase()
        ];
        return fields.join('|');
    }
    
    // Helper function to compute SHA-256 hash using Web Crypto API
    async function sha256Hex(message) {
        if (typeof crypto !== 'undefined' && crypto.subtle) {
            try {
                const encoder = new TextEncoder();
                const data = encoder.encode(message);
                const hashBuffer = await crypto.subtle.digest('SHA-256', data);
                const hashArray = Array.from(new Uint8Array(hashBuffer));
                return hashArray.map(b => b.toString(16).padStart(2, '0')).join('');
            } catch (error) {
                console.warn('Web Crypto API failed, falling back to legacy method:', error);
            }
        } else {
            console.warn('Web Crypto API not available, falling back to legacy method. Note: IDs may not match cache keys.');
        }
        
        // Fallback to legacy base64/truncated approach to avoid breaking the UI
        return btoa(message).replace(/[+/=]/g, '').substring(0, 32);
    }
    
    // JavaScript equivalent of load_mappings.py functionality
    async function generateMappingId(mapping) {
        // Generate SHA-256 hex hash matching backend validation cache format
        const canonicalKey = normalizeMappingKey(mapping);
        return await sha256Hex(canonicalKey);
    }
    
    function applyAttentionFlags(mapping) {
        const flags = [];
        const confidence = mapping.components?.confidence || 0;
        
        // Low confidence flag
        if (confidence < 0.85) {
            flags.push('low_confidence');
        }
        
        // Ambiguous flag
        if (mapping.ambiguous === true) {
            flags.push('ambiguous');
        }
        
        // Singleton mapping flag (only one candidate or top candidate much higher than second)
        const candidates = mapping.all_candidates || [];
        if (candidates.length === 1) {
            flags.push('singleton_mapping');
        } else if (candidates.length > 1) {
            const topConfidence = candidates[0]?.confidence || 0;
            const secondConfidence = candidates[1]?.confidence || 0;
            if (topConfidence - secondConfidence > 0.15) {
                flags.push('high confidence gap');
            }
        }
        
        // Secondary pipeline applied flag
        if (mapping.secondary_pipeline_applied === true) {
            flags.push('secondary_pipeline');
        }
        
        return flags;
    }
    
    async function initializeValidationFromMappings(mappings) {
        console.log(`🔧 Transforming ${mappings.length} mappings into validation state`);
        
        // Include approved mappings but note their status
        const validationState = {};
        const timestamp = new Date().toISOString();
        let approvedCount = 0;
        
<<<<<<< HEAD
        for (const mapping of mappings) {
            const mappingId = generateMappingId(mapping);
=======
        for (const mapping of unapprovedMappings) {
            const mappingId = await generateMappingId(mapping);
>>>>>>> ce494c92
            const flags = applyAttentionFlags(mapping);
            
            // Check if mapping is already approved
            const isApproved = mapping.validation_status === 'approved';
            if (isApproved) {
                approvedCount++;
                console.log(`📋 Including already approved mapping: ${mapping.exam_name} (${mapping.data_source})`);
            }
            
            validationState[mappingId] = {
                unique_mapping_id: mappingId,
                original_mapping: mapping,
                validation_status: isApproved ? 'approved' : 'pending_review',
                validator_decision: isApproved ? 'approve' : null,
                validation_notes: isApproved ? (mapping.validation_notes || 'Previously approved') : null,
                needs_attention_flags: flags,
                timestamp_created: timestamp,
                timestamp_reviewed: isApproved ? (mapping.timestamp_reviewed || timestamp) : null
            };
        }
        
        if (approvedCount > 0) {
            console.log(`📋 Included ${approvedCount} already approved mappings, ${mappings.length - approvedCount} pending for validation`);
            statusManager.show(`📋 ${approvedCount} mappings already approved, ${mappings.length - approvedCount} pending review`, 'info', 3000);
        }
        
        console.log(`✅ Created validation state for ${Object.keys(validationState).length} mappings`);
        return validationState;
    }
    
    async function handleValidateCurrentResults() {
        console.log('📋 Loading current results for validation');
        console.log('🔍 handleValidateCurrentResults called, allMappings:', allMappings?.length || 'undefined');
        
        if (!allMappings || allMappings.length === 0) {
            statusManager.show('❌ No current results found to validate', 'error', 5000);
            return;
        }
        
        try {
            statusManager.show('🔄 Initializing validation state...', 'info');
            
            // Transform allMappings into validation state
            const validationState = await initializeValidationFromMappings(allMappings);
            
            // Hide mode selection and results display, show validation interface
            const modeSelection = document.getElementById('validationModeSelection');
            const validationInterface = document.getElementById('validationInterface');
            const resultsDisplay = document.getElementById('resultsDisplay');
            const resultsSection = document.getElementById('resultsSection');
            const validationSection = document.getElementById('validationSection');
            
            if (modeSelection) modeSelection.style.display = 'none';
            if (resultsDisplay) resultsDisplay.style.display = 'none';
            if (resultsSection) resultsSection.style.display = 'none';
            
            // Make sure the validation section is visible and active
            if (validationSection) {
                console.log('🔍 Validation section element found:', validationSection);
                validationSection.classList.remove('hidden');
                validationSection.classList.add('active');
                validationSection.style.display = 'block';
                console.log('🔍 Validation section made visible and active');
            } else {
                console.error('❌ Validation section element not found!');
            }
            
            if (validationInterface) {
                console.log('🔍 Validation interface element found:', validationInterface);
                console.log('🔍 Before changes - classList:', validationInterface.classList.toString());
                console.log('🔍 Before changes - style.display:', validationInterface.style.display);
                validationInterface.classList.remove('hidden');
                validationInterface.style.display = 'block';
                validationInterface.style.visibility = 'visible';
                validationInterface.hidden = false;
                console.log('🔍 After changes - classList:', validationInterface.classList.toString());
                console.log('🔍 After changes - style.display:', validationInterface.style.display);
            } else {
                console.error('❌ Validation interface element not found!');
            }
            
            // Load mappings into validation interface with validation state
            loadValidationInterface(validationState);
            
            statusManager.show(`✅ Initialized validation for ${Object.keys(validationState).length} mappings`, 'success', 3000);
        } catch (error) {
            console.error('Failed to initialize validation:', error);
            statusManager.show('❌ Failed to initialize validation', 'error', 5000);
        }
    }
    
    function handleUploadValidationFile() {
        console.log('📁 Showing file upload for validation');
        
        // Hide mode selection, show file upload
        const modeSelection = document.getElementById('validationModeSelection');
        const fileUpload = document.getElementById('validationFileUpload');
        
        if (modeSelection) modeSelection.style.display = 'none';
        if (fileUpload) {
            fileUpload.classList.remove('hidden');
            fileUpload.style.display = 'block';
        }
        
        // Trigger file input
        const fileInput = document.getElementById('decisionsFileInput');
        if (fileInput) {
            fileInput.click();
        }
    }
    
    window.loadValidationInterface = function(validationState) {
        const mappingCount = Object.keys(validationState).length;
        console.log(`🔧 Building validation interface for ${mappingCount} mappings`);
        console.log('🔍 loadValidationInterface called with state:', validationState);
        
        const validationInterface = document.getElementById('validationInterface');
        if (!validationInterface) return;
        
        // Count mappings by attention flags
        let flagCounts = {
            low_confidence: 0,
            ambiguous: 0,
            singleton_mapping: 0,
            'high confidence gap': 0,
            secondary_pipeline: 0
        };
        
        Object.values(validationState).forEach(state => {
            state.needs_attention_flags.forEach(flag => {
                if (flagCounts.hasOwnProperty(flag)) {
                    flagCounts[flag]++;
                }
            });
        });
        
        // Group mappings by NHS reference (consolidated view)
        const consolidatedGroups = window.createConsolidatedValidationGroups(validationState);
        
        // Create validation interface with statistics and consolidated groups
        const interfaceHTML = `
            <div class="validation-header">
                <div class="validation-title-container">
                    <h3 class="validation-title">
                        <i class="fas fa-clipboard-check"></i> Validation Review
                    </h3>
                    
                </div>
                
                <div class="validation-controls">
                    <div class="control-group">
                        <button id="expandAllBtn" class="button button-primary">
                            <i class="fas fa-expand-alt"></i> Expand All
                        </button>
                        <button id="collapseAllBtn" class="button button-secondary">
                            <i class="fas fa-compress-alt"></i> Collapse All
                        </button>
                    </div>
                    
                </div>
            </div>
            
            <!-- Validation Toolbar -->
            <div class="validation-toolbar">
                <div class="validation-counters">
                    <div class="counter-item approved">
                        <i class="fas fa-check"></i>
                        <span>Approved:</span>
                        <span class="count" id="approvedCount">0</span>
                    </div>
                    <div class="counter-item rejected">
                        <i class="fas fa-times"></i>
                        <span>Rejected:</span>
                        <span class="count" id="rejectedCount">0</span>
                    </div>
                    <div class="counter-item skipped">
                        <i class="fas fa-clock"></i>
                        <span>Skipped:</span>
                        <span class="count" id="skippedCount">0</span>
                    </div>
                    <div class="counter-item pending">
                        <i class="fas fa-hourglass-half"></i>
                        <span>Pending:</span>
                        <span class="count" id="pendingCount">${mappingCount}</span>
                    </div>
                </div>
                
                <div class="validation-filters">
                    <label class="filter-toggle" data-filter="flagged">
                        <input type="checkbox" style="display: none;" />
                        <i class="fas fa-flag"></i>
                        <span>Flagged Only</span>
                    </label>
                    <label class="filter-toggle" data-filter="low-confidence">
                        <input type="checkbox" style="display: none;" />
                        <i class="fas fa-exclamation-triangle"></i>
                        <span>Low Confidence</span>
                    </label>
                    <label class="filter-toggle" data-filter="ambiguous">
                        <input type="checkbox" style="display: none;" />
                        <i class="fas fa-question-circle"></i>
                        <span>Ambiguous</span>
                    </label>
                    <label class="filter-toggle" data-filter="singleton">
                        <input type="checkbox" style="display: none;" />
                        <i class="fas fa-dot-circle"></i>
                        <span>Singleton</span>
                    </label>
                    <label class="filter-toggle" data-filter="secondary">
                        <input type="checkbox" style="display: none;" />
                        <i class="fas fa-layers"></i>
                        <span>Secondary Pipeline</span>
                    </label>
                    
                    <div class="validation-sort">
                        <label for="sortSelect" style="font-size: var(--font-size-sm); margin-right: var(--space-2);">Sort:</label>
                        <select id="sortSelect" class="sort-select">
                            <option value="flagged-first">Flagged First</option>
                            <option value="group-size">Group Size (Desc)</option>
                            <option value="confidence">Avg Confidence (Asc)</option>
                            <option value="alphabetical">Alphabetical A-Z</option>
                        </select>
                    </div>
                    
                    <button class="next-flagged-btn" id="nextFlaggedBtn">
                        <i class="fas fa-arrow-right"></i>
                        Next Flagged
                    </button>
                </div>
                
                <div class="validation-search">
                    <input type="text" id="searchInput" class="search-input" placeholder="Search groups by NHS reference, exam name, code, or source..." />
                    <div class="threshold-slider-container">
                        <span style="font-size: var(--font-size-sm);">Confidence Threshold:</span>
                        <input type="range" id="confidenceThreshold" class="threshold-slider" min="0.5" max="0.95" step="0.01" value="0.7" />
                        <span class="threshold-value" id="thresholdValue">0.70</span>
                    </div>
                </div>
            </div>
            
            <div id="validationGroups" class="validation-groups-container">
                ${window.renderValidationGroups(consolidatedGroups)}
            </div>
        `;
        
        console.log('🔍 Setting validation interface HTML, length:', interfaceHTML.length);
        validationInterface.innerHTML = interfaceHTML + `
            <div class="validation-actions">
                <div class="action-group">
                    <button id="exportValidationStateBtn" class="button button-primary">
                        <i class="fas fa-download"></i> Export Validation State
                    </button>
                    <button id="commitDecisionsBtn" class="button button-success">
                        <i class="fas fa-cloud-upload-alt"></i> Commit Validated Decisions
                    </button>
                </div>
            </div>
        `;
        
        // Add event listeners for validation buttons
        window.setupValidationEventListeners(validationState);
        
        // Initialize validation toolbar functionality
        initializeValidationToolbar(validationState, consolidatedGroups);
        
        // Store validation state globally for access by other functions
        window.currentValidationState = validationState;
        window.currentConsolidatedGroups = consolidatedGroups;
    }
    
    window.createConsolidatedValidationGroups = function(validationState) {
        const groups = {};
        
        Object.values(validationState).forEach(state => {
            const mapping = state.original_mapping;
            const nhsReference = mapping.clean_name || 'Unknown';
            
            if (!groups[nhsReference]) {
                groups[nhsReference] = {
                    nhs_reference: nhsReference,
                    mappings: [],
                    group_flags: new Set(),
                    group_decision: 'pending',
                    total_mappings: 0,
                    flagged_count: 0
                };
            }
            
            groups[nhsReference].mappings.push(state);
            groups[nhsReference].total_mappings++;
            
            // Aggregate flags at group level
            state.needs_attention_flags.forEach(flag => {
                groups[nhsReference].group_flags.add(flag);
            });
            
            if (state.needs_attention_flags.length > 0) {
                groups[nhsReference].flagged_count++;
            }
        });
        
        // Convert Set to Array for easier handling
        Object.values(groups).forEach(group => {
            group.group_flags = Array.from(group.group_flags);
        });
        
        return groups;
    }
    
    // Simple hash function for stable group IDs
    window.hashString = function(str) {
        let hash = 0;
        if (str.length === 0) return hash;
        for (let i = 0; i < str.length; i++) {
            const char = str.charCodeAt(i);
            hash = ((hash << 5) - hash) + char;
            hash = hash & hash; // Convert to 32-bit integer
        }
        return Math.abs(hash).toString(36);
    }

    // Normalize attention flag values to slug-safe CSS classnames
    window.normalizeFlag = function(flag) {
        return flag.toLowerCase().replace(/[^a-z0-9]/g, '-').replace(/-+/g, '-').replace(/^-|-$/g, '');
    }

    // Get human-friendly label for flag
    window.getFlagLabel = function(flag) {
        return flag.replace(/_/g, ' ').replace(/\b\w/g, l => l.toUpperCase());
    }

    window.renderValidationGroups = function(consolidatedGroups) {
        let html = '';
        
        Object.values(consolidatedGroups).forEach((group, index) => {
            // Use stable group ID based on NHS reference hash instead of array index
            const groupId = `group_${window.hashString(group.nhs_reference)}`;
            const hasFlags = group.flagged_count > 0;
            const flagBadges = group.group_flags.map(flag => 
                `<span class="flag-badge flag-${window.normalizeFlag(flag)}">${window.getFlagLabel(flag)}</span>`
            ).join('');
            
            // Get SNOMED-ID from first mapping in the group
            const snomedId = group.mappings[0]?.original_mapping?.snomed?.id || 'Unknown';
            const isSingleton = group.total_mappings === 1;
            
            html += `
                <div class="validation-group consolidated-group ${hasFlags ? 'validation-flagged' : ''}" data-group-id="${groupId}">
                    <div class="validation-header consolidated-header ${hasFlags ? 'flagged-header' : ''}" onclick="toggleValidationGroup('${groupId}')" style="display: grid; grid-template-rows: auto auto; gap: 8px;">
                        <div class="validation-header-row-1" style="display: flex; justify-content: space-between; align-items: center;">
                            <div class="consolidated-title-container" style="flex: 1;">
                                <div class="consolidated-title" style="font-weight: 600; font-size: 14px;">${group.nhs_reference}</div>
                                ${snomedId && snomedId !== 'Unknown' ? `<span class="snomed-inline" style="color: #666; font-size: 12px; margin-left: 8px;">SNOMED: ${snomedId}</span>` : ''}
                            </div>
                            <div class="validation-controls-inline" style="display: flex; gap: 4px;">
                                <button class="button button-sm button-success" onclick="event.stopPropagation(); quickApproveGroup('${groupId}')" title="Quick approve" style="padding: 4px 8px;">
                                    <i class="fas fa-check" style="font-size: 12px;"></i>
                                </button>
                                ${isSingleton ? `
                                    <button class="button button-sm button-secondary" onclick="event.stopPropagation(); skipSingletonGroup('${groupId}')" title="Skip for later review" style="padding: 4px 8px;">
                                        Skip
                                    </button>
                                ` : ''}
                            </div>
                            <span class="expand-icon" style="margin-left: 8px;"></span>
                        </div>
                        <div class="validation-header-row-2" style="display: flex; justify-content: space-between; align-items: center;">
                            <div class="validation-meta-info" style="display: flex; gap: 12px; align-items: center;">
                                <span class="consolidated-count" style="color: #666; font-size: 12px;">${group.total_mappings} mapping${group.total_mappings !== 1 ? 's' : ''}</span>
                                ${group.flagged_count > 0 ? `<span class="flagged-count" style="color: #ff9800; font-size: 12px;"><i class="fas fa-exclamation-triangle"></i> ${group.flagged_count} flagged</span>` : ''}
                            </div>
                            <div class="validation-flags" style="display: flex; gap: 4px;">
                                ${flagBadges}
                            </div>
                        </div>
                    </div>
                    <div class="validation-body consolidated-body" id="${groupId}_content" style="display: none;">
                        ${window.renderGroupMappings(group.mappings, groupId)}
                    </div>
                </div>
            `;
        });
        
        return html;
    }
    
    window.renderGroupMappings = function(mappings, groupId) {
        let html = '<div class="validation-mappings-container">';
        
        mappings.forEach((state, index) => {
            const mapping = state.original_mapping;
            const mappingId = state.unique_mapping_id;
            const hasFlags = state.needs_attention_flags.length > 0;
            const confidence = mapping.components?.confidence || 0;
            const confidencePercent = Math.round(confidence * 100);
            const confidenceClass = confidence >= 0.8 ? 'confidence-high' : confidence >= 0.6 ? 'confidence-medium' : 'confidence-low';
            
            // Check validation status
            const isApproved = state.validation_status === 'approved';
            const isRejected = state.validation_status === 'rejected';
            const isPending = state.validation_status === 'pending_review';
            
            const flagBadges = state.needs_attention_flags.map(flag => 
                `<span class="flag-badge flag-${window.normalizeFlag(flag)}">${window.getFlagLabel(flag)}</span>`
            ).join('');
            
            // Status badge
            let statusBadge = '';
            if (isApproved) {
                statusBadge = '<span class="status-badge status-approved"><i class="fas fa-check"></i> Approved</span>';
            } else if (isRejected) {
                statusBadge = '<span class="status-badge status-rejected"><i class="fas fa-times"></i> Rejected</span>';
            }
            
            html += `
                <div class="validation-mapping-item ${hasFlags ? 'mapping-flagged' : ''} ${isApproved ? 'mapping-approved' : ''} ${isRejected ? 'mapping-rejected' : ''}" data-mapping-id="${mappingId}">
                    <div class="mapping-content">
                        <div class="mapping-header">
                            <div class="mapping-title">
                                ${mapping.exam_name || 'Unknown Exam'}
                                ${statusBadge}
                            </div>
                            <div class="mapping-actions">
                                ${isApproved ? `
                                    <button class="button button-sm button-warning" onclick="updateMappingDecision('${mappingId}', 'unapprove')" title="Unapprove mapping" style="padding: 4px 8px;">
                                        <i class="fas fa-undo" style="font-size: 12px;"></i>
                                    </button>
                                ` : `
                                    <button class="button button-sm button-success" onclick="updateMappingDecision('${mappingId}', 'approve')" title="Approve mapping" style="padding: 4px 8px;">
                                        <i class="fas fa-check" style="font-size: 12px;"></i>
                                    </button>
                                    <button class="button button-sm button-danger" onclick="updateMappingDecision('${mappingId}', 'reject')" title="Reject mapping" style="padding: 4px 8px;">
                                        <i class="fas fa-times" style="font-size: 12px;"></i>
                                    </button>
                                `}
                                <button class="button button-sm button-warning" onclick="showMappingDetails('${mappingId}')" title="View details" style="padding: 4px 8px;">
                                    <i class="fas fa-info-circle" style="font-size: 12px;"></i>
                                </button>
                            </div>
                        </div>
                        <div class="mapping-details">
                            <div class="mapping-meta-inline">
                                <span class="meta-item-inline">
                                    <i class="fas fa-database"></i> <strong>Source:</strong> ${mapping.data_source || 'Unknown'}
                                </span>
                                <span class="meta-separator">•</span>
                                <span class="meta-item-inline">
                                    <i class="fas fa-barcode"></i> <strong>Code:</strong> ${mapping.exam_code || 'N/A'}
                                </span>
                                <span class="meta-separator">•</span>
                                <span class="meta-item-inline">
                                    <i class="fas fa-chart-bar"></i> <strong>Confidence:</strong> 
                                    <span class="confidence-inline ${confidenceClass}">${confidencePercent}%</span>
                                </span>
                                ${isApproved && state.timestamp_reviewed ? `
                                    <span class="meta-separator">•</span>
                                    <span class="meta-item-inline">
                                        <i class="fas fa-clock"></i> <strong>Approved:</strong> ${new Date(state.timestamp_reviewed).toLocaleDateString()}
                                    </span>
                                ` : ''}
                            </div>
                            ${flagBadges ? `<div class="mapping-flags">${flagBadges}</div>` : ''}
                            ${state.validation_notes ? `
                                <div class="mapping-notes">
                                    <div class="notes-header">
                                        <i class="fas fa-sticky-note"></i>
                                        <strong>Validation Notes:</strong>
                                    </div>
                                    <div class="notes-content">${state.validation_notes}</div>
                                </div>
                            ` : ''}
                            ${mapping.components?.reasoning ? `
                                <div class="mapping-reasoning">
                                    <div class="reasoning-header">
                                        <i class="fas fa-brain"></i>
                                        <strong>AI Reasoning:</strong>
                                    </div>
                                    <div class="reasoning-content">${mapping.components.reasoning}</div>
                                </div>
                            ` : ''}
                        </div>
                    </div>
                </div>
            `;
        });
        
        html += '</div>';
        return html;
    }
    
    window.setupValidationEventListeners = function(validationState) {
        // Bulk action buttons
        const expandAllBtn = document.getElementById('expandAllBtn');
        const collapseAllBtn = document.getElementById('collapseAllBtn');
        const commitBtn = document.getElementById('commitDecisionsBtn');
        const exportBtn = document.getElementById('exportValidationStateBtn');
        
        if (expandAllBtn) {
            expandAllBtn.addEventListener('click', () => toggleAllGroups(true));
        }
        
        if (collapseAllBtn) {
            collapseAllBtn.addEventListener('click', () => toggleAllGroups(false));
        }
        
        if (commitBtn) {
            commitBtn.addEventListener('click', commitValidatedDecisions);
        }
        
        if (exportBtn) {
            exportBtn.addEventListener('click', () => exportValidationState(validationState));
        }
    }
    
    // Validation Toolbar State Management
    let validationToolbarState = {
        filters: {
            flagged: false,
            'low-confidence': false,
            ambiguous: false,
            singleton: false,
            secondary: false
        },
        sort: 'flagged-first',
        search: '',
        confidenceThreshold: 0.7,
        activeGroupIndex: -1,
        activeMappingIndex: -1
    };

    function initializeValidationToolbar(validationState, consolidatedGroups) {
        // Initialize filter toggles
        const filterToggles = document.querySelectorAll('[data-filter]');
        filterToggles.forEach(toggle => {
            toggle.addEventListener('click', (e) => {
                e.preventDefault();
                const filter = toggle.getAttribute('data-filter');
                validationToolbarState.filters[filter] = !validationToolbarState.filters[filter];
                toggle.classList.toggle('active', validationToolbarState.filters[filter]);
                filterAndDisplayGroups();
            });
        });

        // Initialize sort dropdown
        const sortSelect = document.getElementById('sortSelect');
        if (sortSelect) {
            sortSelect.addEventListener('change', (e) => {
                validationToolbarState.sort = e.target.value;
                filterAndDisplayGroups();
            });
        }

        // Initialize search input
        const searchInput = document.getElementById('searchInput');
        if (searchInput) {
            let searchTimeout;
            searchInput.addEventListener('input', (e) => {
                clearTimeout(searchTimeout);
                searchTimeout = setTimeout(() => {
                    validationToolbarState.search = e.target.value.toLowerCase();
                    filterAndDisplayGroups();
                }, 300); // Debounce search
            });
        }

        // Initialize confidence threshold slider
        const thresholdSlider = document.getElementById('confidenceThreshold');
        const thresholdValue = document.getElementById('thresholdValue');
        if (thresholdSlider && thresholdValue) {
            thresholdSlider.addEventListener('input', (e) => {
                validationToolbarState.confidenceThreshold = parseFloat(e.target.value);
                thresholdValue.textContent = validationToolbarState.confidenceThreshold.toFixed(2);
                filterAndDisplayGroups();
            });
        }

        // Initialize next flagged button
        const nextFlaggedBtn = document.getElementById('nextFlaggedBtn');
        if (nextFlaggedBtn) {
            nextFlaggedBtn.addEventListener('click', () => {
                jumpToNextFlaggedGroup();
            });
        }

        // Initialize keyboard shortcuts
        initializeKeyboardShortcuts();

        // Initial render
        filterAndDisplayGroups();
    }

    function filterAndDisplayGroups() {
        if (!window.currentConsolidatedGroups) return;
        
        const groups = window.currentConsolidatedGroups;
        let filteredGroups = Object.values(groups);

        // Apply filters
        if (validationToolbarState.filters.flagged) {
            filteredGroups = filteredGroups.filter(group => group.flagged_count > 0);
        }

        if (validationToolbarState.filters['low-confidence']) {
            filteredGroups = filteredGroups.filter(group => 
                group.mappings.some(m => (m.original_mapping.components?.confidence || 0) < validationToolbarState.confidenceThreshold)
            );
        }

        if (validationToolbarState.filters.ambiguous) {
            filteredGroups = filteredGroups.filter(group => 
                group.group_flags.includes('ambiguous')
            );
        }

        if (validationToolbarState.filters.singleton) {
            filteredGroups = filteredGroups.filter(group => group.total_mappings === 1);
        }

        if (validationToolbarState.filters.secondary) {
            filteredGroups = filteredGroups.filter(group => 
                group.group_flags.includes('secondary_pipeline')
            );
        }

        // Apply search
        if (validationToolbarState.search) {
            filteredGroups = filteredGroups.filter(group => {
                const searchTerm = validationToolbarState.search;
                return group.nhs_reference.toLowerCase().includes(searchTerm) ||
                       group.mappings.some(m => 
                           (m.original_mapping.exam_name || '').toLowerCase().includes(searchTerm) ||
                           (m.original_mapping.data_source || '').toLowerCase().includes(searchTerm)
                       );
            });
        }

        // Apply sorting
        switch (validationToolbarState.sort) {
            case 'flagged-first':
                filteredGroups.sort((a, b) => {
                    if (a.flagged_count > 0 && b.flagged_count === 0) return -1;
                    if (a.flagged_count === 0 && b.flagged_count > 0) return 1;
                    return b.flagged_count - a.flagged_count;
                });
                break;
            case 'group-size':
                filteredGroups.sort((a, b) => b.total_mappings - a.total_mappings);
                break;
            case 'confidence':
                filteredGroups.sort((a, b) => {
                    const avgA = a.mappings.reduce((sum, m) => sum + (m.original_mapping.components?.confidence || 0), 0) / a.mappings.length;
                    const avgB = b.mappings.reduce((sum, m) => sum + (m.original_mapping.components?.confidence || 0), 0) / b.mappings.length;
                    return avgA - avgB;
                });
                break;
            case 'alphabetical':
                filteredGroups.sort((a, b) => a.nhs_reference.localeCompare(b.nhs_reference));
                break;
        }

        // Update the display
        const container = document.getElementById('validationGroups');
        if (container) {
            // Convert array back to object structure for renderValidationGroups
            const filteredGroupsObj = {};
            filteredGroups.forEach(group => {
                filteredGroupsObj[group.nhs_reference] = group;
            });
            container.innerHTML = renderValidationGroups(filteredGroupsObj);
        }

        // Update next flagged button state
        updateNextFlaggedButton(filteredGroups);
    }

    function updateNextFlaggedButton(filteredGroups) {
        const nextFlaggedBtn = document.getElementById('nextFlaggedBtn');
        if (!nextFlaggedBtn) return;

        const flaggedGroups = filteredGroups.filter(group => group.flagged_count > 0);
        nextFlaggedBtn.disabled = flaggedGroups.length === 0;
    }

    function jumpToNextFlaggedGroup() {
        const flaggedGroups = document.querySelectorAll('.validation-group.validation-flagged');
        if (flaggedGroups.length === 0) return;

        let nextIndex = 0;
        if (validationToolbarState.activeGroupIndex >= 0) {
            const currentGroup = document.querySelector(`[data-group-id="group_${validationToolbarState.activeGroupIndex}"]`);
            if (currentGroup) {
                const allGroups = Array.from(document.querySelectorAll('.validation-group'));
                const currentIdx = allGroups.indexOf(currentGroup);
                
                // Find next flagged group after current
                for (let i = currentIdx + 1; i < allGroups.length; i++) {
                    if (allGroups[i].classList.contains('validation-flagged')) {
                        nextIndex = i;
                        break;
                    }
                }
            }
        }

        if (flaggedGroups[nextIndex]) {
            flaggedGroups[nextIndex].scrollIntoView({ behavior: 'smooth', block: 'center' });
            // Optionally expand the group
            const groupId = flaggedGroups[nextIndex].getAttribute('data-group-id');
            if (groupId) {
                window.toggleValidationGroup(groupId);
            }
        }
    }

    function initializeKeyboardShortcuts() {
        document.addEventListener('keydown', (e) => {
            // Only handle shortcuts when not in input fields
            if (e.target.tagName === 'INPUT' || e.target.tagName === 'TEXTAREA' || e.target.tagName === 'SELECT') {
                // Allow specific shortcuts even in inputs
                if (e.key === 'Escape') {
                    e.target.blur();
                }
                return;
            }

            switch (e.key.toLowerCase()) {
                case 'a':
                    e.preventDefault();
                    // Approve focused mapping or group
                    console.log('Keyboard shortcut: Approve');
                    break;
                case 'r':
                    e.preventDefault();
                    // Reject focused mapping or group
                    console.log('Keyboard shortcut: Reject');
                    break;
                case 's':
                    e.preventDefault();
                    // Skip focused mapping or group
                    console.log('Keyboard shortcut: Skip');
                    break;
                case 'j':
                    e.preventDefault();
                    // Next mapping within group
                    navigateMapping(1);
                    break;
                case 'k':
                    e.preventDefault();
                    // Previous mapping within group
                    navigateMapping(-1);
                    break;
                case 'g':
                    e.preventDefault();
                    if (e.shiftKey) {
                        // Previous group
                        navigateGroup(-1);
                    } else {
                        // Next group
                        navigateGroup(1);
                    }
                    break;
                case ' ':
                case 'enter':
                    e.preventDefault();
                    // Toggle focused group
                    toggleFocusedGroup();
                    break;
                case 'f':
                    e.preventDefault();
                    // Toggle flagged filter
                    const flaggedToggle = document.querySelector('[data-filter="flagged"]');
                    if (flaggedToggle) flaggedToggle.click();
                    break;
                case '/':
                    e.preventDefault();
                    // Focus search box
                    const searchInput = document.getElementById('searchInput');
                    if (searchInput) searchInput.focus();
                    break;
                case '?':
                    e.preventDefault();
                    // Show shortcuts help
                    showKeyboardShortcutsHelp();
                    break;
                case 'z':
                    if (e.ctrlKey || e.metaKey) {
                        e.preventDefault();
                        // Undo last action
                        undoLastAction();
                    }
                    break;
            }
        });
    }

    function navigateMapping(direction) {
        // Implementation for J/K navigation within groups
        console.log('Navigate mapping:', direction);
    }

    function navigateGroup(direction) {
        // Implementation for G/Shift+G navigation between groups
        console.log('Navigate group:', direction);
    }

    function toggleFocusedGroup() {
        // Implementation for Space/Enter to toggle group
        console.log('Toggle focused group');
    }

    function showKeyboardShortcutsHelp() {
        // Implementation for ? to show help overlay
        alert(`Keyboard Shortcuts:
        
A - Approve focused mapping/group
R - Reject focused mapping/group  
S - Skip focused mapping/group
J/K - Next/Previous mapping within group
G/Shift+G - Next/Previous group
Space/Enter - Expand/Collapse focused group
F - Toggle "Flagged only" filter
/ - Focus search box
? - Show this help
Ctrl+Z - Undo last action`);
    }

    function undoLastAction() {
        // Implementation for Ctrl+Z undo
        console.log('Undo last action');
    }
    
    function exportValidationState(validationState) {
        console.log('📥 Exporting validation state');
        
        const timestamp = new Date().toISOString().replace(/[:.]/g, '-');
        const filename = `validation_state_${timestamp}.json`;
        
        const exportData = {
            export_timestamp: new Date().toISOString(),
            mapping_count: Object.keys(validationState).length,
            validation_state: validationState
        };
        
        downloadJSON(exportData, filename);
        statusManager.show(`✅ Exported validation state: ${filename}`, 'success', 3000);
    }
    
    // Validation interaction functions - exposed globally for HTML onclick handlers
    window.toggleValidationGroup = function(groupId) {
        const content = document.getElementById(`${groupId}_content`);
        const toggle = document.querySelector(`[data-group-id="${groupId}"] .expand-icon`);
        const header = document.querySelector(`[data-group-id="${groupId}"] .validation-header`);
        
        if (content) {
            if (content.style.display === 'none' || content.style.display === '') {
                content.style.display = 'block';
                if (header) header.classList.add('expanded');
                if (toggle) toggle.style.transform = 'rotate(90deg)';
            } else {
                content.style.display = 'none';
                if (header) header.classList.remove('expanded');
                if (toggle) toggle.style.transform = 'rotate(0deg)';
            }
        }
    }
    
    function toggleAllGroups(expand) {
        const groups = document.querySelectorAll('.validation-group');
        groups.forEach((group) => {
            // Get groupId from data attribute instead of using index
            const groupId = group.getAttribute('data-group-id');
            const content = document.getElementById(`${groupId}_content`);
            const toggle = group.querySelector('.expand-icon');
            const header = group.querySelector('.validation-header');
            
            if (content) {
                if (expand) {
                    content.style.display = 'block';
                    if (header) header.classList.add('expanded');
                    if (toggle) toggle.style.transform = 'rotate(90deg)';
                } else {
                    content.style.display = 'none';
                    if (header) header.classList.remove('expanded');
                    if (toggle) toggle.style.transform = 'rotate(0deg)';
                }
            }
        });
    }
    
    window.updateGroupDecision = function(groupId, decision) {
        console.log(`📝 Updating group ${groupId} decision to: ${decision}`);
        
        const groupElement = document.querySelector(`[data-group-id="${groupId}"]`);
        if (!groupElement) return;
        
        // Update visual state
        const header = groupElement.querySelector('.validation-header');
        const bgColors = {
            approve: '#e8f5e8',
            reject: '#ffebee', 
            review: '#fff3e0',
            skip: '#f3e5f5',
            default: '#f5f5f5'
        };
        if (header) header.style.background = bgColors[decision] || bgColors.default;
        
        // Update all mappings in the group if bulk decision
        if (['approve', 'reject', 'skip'].includes(decision)) {
            const mappingElements = groupElement.querySelectorAll('[data-mapping-id]');
            mappingElements.forEach(mappingEl => {
                const mappingId = mappingEl.dataset.mappingId;
                updateMappingDecisionInState(mappingId, decision);
                
                // Update visual state
                const borderColors = { approve: '#4caf50', reject: '#f44336', skip: '#9c27b0' };
                const bgColors = { approve: '#e8f5e8', reject: '#ffebee', skip: '#f3e5f5' };
                if (borderColors[decision]) {
                    mappingEl.style.borderLeft = `3px solid ${borderColors[decision]}`;
                    mappingEl.style.background = bgColors[decision];
                }
            });
        }
        
        statusManager.show(`✅ Group decision: ${decision}`, 'success', 2000);
    }
    
    window.quickApproveGroup = function(groupId) {
        updateGroupDecision(groupId, 'approve');
    }
    
    
    window.skipSingletonGroup = function(groupId) {
        updateGroupDecision(groupId, 'skip');
    }
    
    window.updateMappingDecision = function(mappingId, decision) {
        console.log(`📝 Updating mapping ${mappingId} decision to: ${decision}`);
        
        updateMappingDecisionInState(mappingId, decision);
        
        const mappingElement = document.querySelector(`[data-mapping-id="${mappingId}"]`);
        if (mappingElement) {
            // Update visual state
            const styles = {
                approve: { border: '3px solid #4caf50', bg: '#e8f5e8' },
                reject: { border: '3px solid #f44336', bg: '#ffebee' },
                modify: { border: '3px solid #ff9800', bg: '#fff8e1' },
                skip: { border: '3px solid #9c27b0', bg: '#f3e5f5' },
                unapprove: { border: '', bg: '' } // Reset to default for unapprove
            };
            
            if (styles[decision]) {
                mappingElement.style.borderLeft = styles[decision].border;
                mappingElement.style.background = styles[decision].bg;
                
                // Remove status-specific classes and add new ones
                mappingElement.classList.remove('mapping-approved', 'mapping-rejected');
                if (decision === 'approve') {
                    mappingElement.classList.add('mapping-approved');
                } else if (decision === 'reject') {
                    mappingElement.classList.add('mapping-rejected');
                } else if (decision === 'unapprove') {
                    // For unapprove, refresh the entire validation interface to update UI
                    if (window.currentValidationState && window.currentConsolidatedGroups) {
                        const validationInterface = document.getElementById('validationInterface');
                        if (validationInterface) {
                            window.loadValidationInterface(window.currentValidationState);
                        }
                    }
                }
            }
        }
        
        const actionText = decision === 'unapprove' ? 'unapproved' : `${decision}d`;
        statusManager.show(`✅ Mapping ${actionText}`, 'success', 1500);
    }
    
    window.showMappingDetails = function(mappingId) {
        const state = window.currentValidationState?.[mappingId];
        if (!state) {
            statusManager.show('❌ Mapping not found', 'error', 3000);
            return;
        }
        
        const mapping = state.original_mapping;
        
        // Create detailed view modal
        const modalHTML = `
            <div id="mappingDetailsModal" style="position: fixed; top: 0; left: 0; right: 0; bottom: 0; background: rgba(0,0,0,0.5); z-index: 1000; display: flex; align-items: center; justify-content: center;">
                <div style="background: white; border-radius: 8px; padding: 20px; max-width: 600px; max-height: 80vh; overflow-y: auto; margin: 20px;">
                    <div style="display: flex; justify-content: space-between; align-items: center; margin-bottom: 20px; border-bottom: 1px solid #eee; padding-bottom: 10px;">
                        <h3 style="margin: 0; color: #1976d2;">Mapping Details</h3>
                        <button onclick="closeMappingDetails()" style="background: none; border: none; font-size: 24px; cursor: pointer;">&times;</button>
                    </div>
                    
                    <div style="margin-bottom: 15px;">
                        <h4 style="margin: 0 0 8px 0; color: #333;">Original Exam</h4>
                        <div style="background: #f5f5f5; padding: 10px; border-radius: 4px;">
                            <strong>${mapping.exam_name || 'Unknown'}</strong><br>
                            <small>Source: ${mapping.data_source || 'Unknown'} | Code: ${mapping.exam_code || 'N/A'}</small>
                        </div>
                    </div>
                    
                    <div style="margin-bottom: 15px;">
                        <h4 style="margin: 0 0 8px 0; color: #333;">Matched NHS Reference</h4>
                        <div style="background: #e8f5e8; padding: 10px; border-radius: 4px;">
                            <strong>${mapping.clean_name || 'N/A'}</strong><br>
                            <small>Confidence: ${(mapping.components?.confidence || 0).toFixed(3)}</small>
                        </div>
                    </div>
                    
                    ${mapping.components?.reasoning ? `
                        <div style="margin-bottom: 15px;">
                            <h4 style="margin: 0 0 8px 0; color: #333;">AI Reasoning</h4>
                            <div style="background: #f0f7ff; padding: 10px; border-radius: 4px; border-left: 3px solid #2196f3;">
                                ${mapping.components.reasoning}
                            </div>
                        </div>
                    ` : ''}
                    
                    ${state.needs_attention_flags.length > 0 ? `
                        <div style="margin-bottom: 15px;">
                            <h4 style="margin: 0 0 8px 0; color: #333;">Attention Flags</h4>
                            <div style="display: flex; gap: 8px; flex-wrap: wrap;">
                                ${state.needs_attention_flags.map(flag => 
                                    `<span style="background: #ffecb3; color: #e65100; padding: 4px 8px; border-radius: 4px; font-size: 12px;">${getFlagLabel(flag)}</span>`
                                ).join('')}
                            </div>
                        </div>
                    ` : ''}
                    
                    <div style="margin-bottom: 20px;">
                        <h4 style="margin: 0 0 8px 0; color: #333;">Validation Notes</h4>
                        <textarea id="validationNotes" placeholder="Add validation notes..." style="width: 100%; height: 60px; padding: 8px; border: 1px solid #ccc; border-radius: 4px; resize: vertical;">${state.validation_notes || ''}</textarea>
                    </div>
                    
                    <div style="display: flex; gap: 10px; justify-content: flex-end;">
                        <button onclick="saveValidationDecision('${mappingId}', 'approve')" style="background: #4caf50; color: white; padding: 8px 16px; border: none; border-radius: 4px; cursor: pointer;">
                            <i class="fas fa-check"></i> Approve
                        </button>
                        <button onclick="saveValidationDecision('${mappingId}', 'reject')" style="background: #f44336; color: white; padding: 8px 16px; border: none; border-radius: 4px; cursor: pointer;">
                            <i class="fas fa-times"></i> Reject
                        </button>
                        <button onclick="saveValidationDecision('${mappingId}', 'modify')" style="background: #ff9800; color: white; padding: 8px 16px; border: none; border-radius: 4px; cursor: pointer;">
                            <i class="fas fa-edit"></i> Modify
                        </button>
                        <button onclick="closeMappingDetails()" style="background: #607d8b; color: white; padding: 8px 16px; border: none; border-radius: 4px; cursor: pointer;">Cancel</button>
                    </div>
                </div>
            </div>
        `;
        
        // Add modal to page
        document.body.insertAdjacentHTML('beforeend', modalHTML);
    }
    
    window.closeMappingDetails = function() {
        const modal = document.getElementById('mappingDetailsModal');
        if (modal) {
            modal.remove();
        }
    }
    
    window.saveValidationDecision = function(mappingId, decision) {
        const notes = document.getElementById('validationNotes')?.value || '';
        
        // Update state with notes
        if (window.currentValidationState?.[mappingId]) {
            window.currentValidationState[mappingId].validation_notes = notes;
        }
        
        updateMappingDecision(mappingId, decision);
        closeMappingDetails();
    }

    // -----------------------------------------------------------------------------
    // 5.14. Homepage Workflow
    // -----------------------------------------------------------------------------
    function setupHomepageWorkflow() {
        const workflowSection = document.getElementById('workflowSection');
        const runProcessingBtn = document.getElementById('runProcessingBtn');
        const runRandomSampleBtn = document.getElementById('runRandomSampleBtn');
        const sampleOptions = document.getElementById('sampleOptions');
        const dataSourceDisplay = document.getElementById('dataSourceDisplay');
        const dataSourceText = document.getElementById('dataSourceText');
        let currentDataSource = null;
        let selectedRetriever = null;
        let selectedReranker = null;

        document.querySelector('.sample-path')?.addEventListener('click', () => {
            if (buttonsDisabledForLoading) return;
            selectPath('sample');
            currentDataSource = 'sample';
            checkWorkflowCompletion();
            scrollToModelSelection();
        });
        
        document.querySelector('.upload-path')?.addEventListener('click', () => {
            if (buttonsDisabledForLoading) return;
            selectPath('upload');
            fileInput.click();
        });
        
        document.querySelector('.advanced-path')?.addEventListener('click', () => openConfigEditor());
        

        
        document.getElementById('validateCurrentResultsBtn')?.addEventListener('click', handleValidateCurrentResults);
        document.getElementById('uploadValidationFileBtn')?.addEventListener('click', handleUploadValidationFile);
        
        fileInput?.addEventListener('change', (e) => {
            if (e.target.files[0]) {
                currentDataSource = 'upload';
                dataSourceText.textContent = `File: ${e.target.files[0].name}`;
                dataSourceDisplay.style.display = 'block';
                checkWorkflowCompletion();
                scrollToModelSelection();
            }
        });
        
        runRandomSampleBtn?.addEventListener('click', async () => await runRandomSample());
        
        const sampleSizeInput = document.getElementById('sampleSizeInput');
        const randomSampleSubtext = document.getElementById('randomSampleSubtext');
        function updateSampleSizeDisplay() {
            const sampleSize = parseInt(sampleSizeInput?.value) || 100;
            if (randomSampleSubtext) randomSampleSubtext.textContent = `${sampleSize} random codes`;
        }
        sampleSizeInput?.addEventListener('input', updateSampleSizeDisplay);
        sampleSizeInput?.addEventListener('change', updateSampleSizeDisplay);
        updateSampleSizeDisplay();

        runProcessingBtn?.addEventListener('click', async () => {
            if (currentDataSource === 'upload' && fileInput.files[0]) {
                await processFile(fileInput.files[0]);
            }
        });
        
        function selectPath(path) {
            document.querySelectorAll('.action-card').forEach(card => card.classList.remove('selected'));
            const validationSection = document.getElementById('validationSection');
            if(workflowSection) workflowSection.style.display = 'none';
            if(validationSection) validationSection.style.display = 'none';

            if (path === 'sample' || path === 'upload') {
                if (workflowSection) workflowSection.style.display = 'block';
                const card = path === 'sample' ? document.querySelector('.sample-path') : document.querySelector('.upload-path');
                card?.classList.add('selected');
                resetWorkflowSteps();
            } else if (path === 'validation') {
                // Validation pipeline has been deprecated
                if (validationSection) {
                    validationSection.style.display = 'block';
                    setTimeout(() => validationSection.scrollIntoView({ behavior: 'smooth' }), 100);
                }
            }
        }
        
        function resetWorkflowSteps() {
            ['step1', 'step2', 'step3'].forEach((s, i) => document.getElementById(s)?.classList.toggle('active', i === 0));
            ['retrieverStep', 'rerankerStep', 'runStep'].forEach((s, i) => document.getElementById(s)?.classList.toggle('active', i === 0));
            selectedRetriever = null;
            selectedReranker = null;
            runProcessingBtn.disabled = true;
            if (runRandomSampleBtn) runRandomSampleBtn.disabled = true;
        }
        
        function activateStep(stepNumber) {
            for (let i = 1; i <= 3; i++) document.getElementById(`step${i}`)?.classList.toggle('active', i <= stepNumber);
            ['retrieverStep', 'rerankerStep', 'runStep'].forEach((s, i) => document.getElementById(s)?.classList.toggle('active', i < stepNumber));
        }
        
        function checkWorkflowCompletion() {
            selectedRetriever = currentModel;
            selectedReranker = currentReranker;
            if (selectedRetriever && selectedReranker && currentDataSource) {
                if (currentDataSource === 'sample') {
                    sampleOptions.style.display = 'block';
                    runProcessingBtn.style.display = 'none';
                    const secondaryPipelineOption = document.getElementById('secondaryPipelineOption');
                    if (secondaryPipelineOption) secondaryPipelineOption.style.display = 'block';
                    runRandomSampleBtn.disabled = buttonsDisabledForLoading || isUsingFallbackModels;
                } else if (currentDataSource === 'upload') {
                    sampleOptions.style.display = 'none';
                    runProcessingBtn.style.display = 'block';
                    const secondaryPipelineOption2 = document.getElementById('secondaryPipelineOption');
                    if (secondaryPipelineOption2) secondaryPipelineOption2.style.display = 'none';
                    runProcessingBtn.disabled = buttonsDisabledForLoading || isUsingFallbackModels;
                }
                activateStep(3);
            } else if (selectedRetriever && currentDataSource) {
                activateStep(2);
            } else if (currentDataSource) {
                activateStep(1);
            }
        }
        window.workflowCheckFunction = checkWorkflowCompletion;
    }

    // -----------------------------------------------------------------------------
    // 5.15. Final Initialization Call
    // -----------------------------------------------------------------------------
    function initApp() {
        disableActionButtons('Models are loading...');
        testApiConnectivity();
        loadAvailableModels();
        setupEventListeners();
        document.getElementById('fullView').style.display = 'block';
        document.getElementById('consolidatedView').style.display = 'none';
    }

    initApp();
});


// =================================================================================
// 6. PAGE NAVIGATION HANDLING
// =================================================================================
// Ensures application state is correct on back/forward browser navigation.
// =================================================================================

window.addEventListener('pageshow', function(event) {
    if (event.persisted) {
        const modelButtons = document.querySelectorAll('.model-toggle');
        if (modelButtons.length === 0) {
            window.loadAvailableModels(0, true);
        }
    }
});

// =================================================================================
// TESTING: Mock Validation Data (Development Only)
// =================================================================================

// Test function to create mock validation data for UI testing
window.loadMockValidationData = function() {
    console.log('Loading mock validation data for testing...');
    
    const mockValidationState = {
        "mapping_1": {
            unique_mapping_id: "mapping_1",
            original_mapping: {
                exam_name: "CT Chest without contrast",
                clean_name: "CT CHEST",
                data_source: "Test Hospital A",
                components: {
                    confidence: 0.95
                },
                snomed: {
                    id: "169069000",
                    fsn: "Computed tomography of chest"
                },
                all_candidates: [
                    { primary_name: "CT CHEST", confidence: 0.95 },
                    { primary_name: "CT THORAX", confidence: 0.82 }
                ]
            },
            needs_attention_flags: [],
            validator_decision: 'pending',
            validation_notes: ''
        },
        "mapping_2": {
            unique_mapping_id: "mapping_2",
            original_mapping: {
                exam_name: "Xray Chest PA",
                clean_name: "X-RAY CHEST",
                data_source: "Test Hospital B",
                components: {
                    confidence: 0.65
                },
                snomed: {
                    id: "399208008",
                    fsn: "Plain chest X-ray"
                },
                all_candidates: [
                    { primary_name: "X-RAY CHEST", confidence: 0.65 },
                    { primary_name: "CHEST RADIOGRAPH", confidence: 0.62 }
                ]
            },
            needs_attention_flags: ['low_confidence', 'ambiguous'],
            validator_decision: 'pending',
            validation_notes: ''
        },
        "mapping_3": {
            unique_mapping_id: "mapping_3",
            original_mapping: {
                exam_name: "CT Chest with contrast",
                clean_name: "CT CHEST",
                data_source: "Test Hospital C", 
                components: {
                    confidence: 0.88
                },
                snomed: {
                    id: "169069000",
                    fsn: "Computed tomography of chest"
                },
                all_candidates: [
                    { primary_name: "CT CHEST", confidence: 0.88 }
                ]
            },
            needs_attention_flags: [],
            validator_decision: 'pending',
            validation_notes: ''
        },
        "mapping_4": {
            unique_mapping_id: "mapping_4",
            original_mapping: {
                exam_name: "MRI Brain",
                clean_name: "MRI BRAIN",
                data_source: "Test Hospital A",
                components: {
                    confidence: 0.45
                },
                snomed: {
                    id: "278107002",
                    fsn: "Magnetic resonance imaging of brain"
                },
                all_candidates: [
                    { primary_name: "MRI BRAIN", confidence: 0.45 },
                    { primary_name: "MRI HEAD", confidence: 0.43 },
                    { primary_name: "BRAIN MRI", confidence: 0.41 }
                ]
            },
            needs_attention_flags: ['low_confidence', 'singleton_mapping'],
            validator_decision: 'pending',
            validation_notes: ''
        },
        "mapping_5": {
            unique_mapping_id: "mapping_5",
            original_mapping: {
                exam_name: "Ultrasound Abdomen",
                clean_name: "US ABDOMEN",
                data_source: "Test Hospital D",
                components: {
                    confidence: 0.78
                },
                snomed: {
                    id: "241527001",
                    fsn: "Ultrasonography of abdomen"
                },
                all_candidates: [
                    { primary_name: "US ABDOMEN", confidence: 0.78 }
                ]
            },
            needs_attention_flags: ['secondary_pipeline'],
            validator_decision: 'pending',
            validation_notes: ''
        }
    };
    
    // Demo function to test approval state fix
    window.demoApprovalStateFix = function() {
        console.log('🧪 Starting demo of approval state fix');
        
        // Create test validation state with both approved and pending mappings
        const mockValidationState = {
            "test_approved_123": {
                "unique_mapping_id": "test_approved_123",
                "original_mapping": {
                    "data_source": "Central-Philips",
                    "modality_code": "Mamm", 
                    "exam_code": "BBMA",
                    "exam_name": "BR Bilateral Mammogram",
                    "clean_name": "MG Mammogram Both",
                    "snomed": {
                        "found": true,
                        "fsn": "Bilateral mammography (procedure)",
                        "id": 43204002
                    },
                    "components": {
                        "anatomy": ["breast"],
                        "laterality": ["bilateral"],
                        "confidence": 0.85
                    }
                },
                "validation_status": "approved",
                "validator_decision": "approve",
                "validation_notes": "Previously approved - mapping is correct and complete",
                "needs_attention_flags": ["singleton_mapping"],
                "timestamp_created": "2025-08-06T08:42:22.345330+00:00",
                "timestamp_reviewed": "2025-08-06T08:51:39.571716Z"
            },
            "test_pending_456": {
                "unique_mapping_id": "test_pending_456",
                "original_mapping": {
                    "data_source": "Central-PACS",
                    "modality_code": "CT",
                    "exam_code": "CTCH",
                    "exam_name": "CT Chest with Contrast",
                    "clean_name": "CT Chest Contrast",
                    "snomed": {
                        "found": true,
                        "fsn": "Computed tomography of chest with contrast",
                        "id": 169070004
                    },
                    "components": {
                        "anatomy": ["chest"],
                        "contrast": ["with contrast"],
                        "confidence": 0.72
                    }
                },
                "validation_status": "pending_review",
                "validator_decision": null,
                "validation_notes": null,
                "needs_attention_flags": ["low_confidence"],
                "timestamp_created": "2025-01-14T10:30:00.000Z",
                "timestamp_reviewed": null
            },
            "test_pending_789": {
                "unique_mapping_id": "test_pending_789",
                "original_mapping": {
                    "data_source": "Regional-GE",
                    "modality_code": "MR",
                    "exam_code": "MRBR",
                    "exam_name": "MR Brain without Contrast",
                    "clean_name": "MR Brain",
                    "snomed": {
                        "found": true,
                        "fsn": "Magnetic resonance imaging of brain",
                        "id": 698354004
                    },
                    "components": {
                        "anatomy": ["brain"],
                        "confidence": 0.92
                    }
                },
                "validation_status": "pending_review",
                "validator_decision": null,
                "validation_notes": null,
                "needs_attention_flags": [],
                "timestamp_created": "2025-01-14T10:30:00.000Z",
                "timestamp_reviewed": null
            }
        };

        // Hide homepage sections and show validation interface
        const workflowSection = document.getElementById('workflowSection');
        const validationSection = document.getElementById('validationSection');
        const resultsSection = document.getElementById('resultsSection');
        
        if (workflowSection) workflowSection.style.display = 'none';
        if (resultsSection) resultsSection.style.display = 'none';
        if (validationSection) {
            validationSection.classList.remove('hidden');
            validationSection.style.display = 'block';
        }

        // Load the validation interface with mock data
        window.loadValidationInterface(mockValidationState);
        
        // Show the validation interface
        const validationInterface = document.getElementById('validationInterface');
        if (validationInterface) {
            validationInterface.classList.remove('hidden');
            validationInterface.style.display = 'block';
        }
        
        statusManager.show('🧪 Demo loaded! Notice the approved mapping shows with green badge and approval date', 'info', 5000);
    };

    // Add event listener for demo button
    document.addEventListener('DOMContentLoaded', function() {
        const demoBtn = document.getElementById('demoValidationBtn');
        if (demoBtn) {
            demoBtn.addEventListener('click', window.demoApprovalStateFix);
        }
    });

    // Load the validation interface with mock data
    loadValidationInterface(mockValidationState);
    
    // Show the validation interface
    const validationInterface = document.getElementById('validationInterface');
    if (validationInterface) {
        validationInterface.classList.remove('hidden');
        validationInterface.style.display = 'block';
    }
    
    // Hide other sections to focus on validation
    const workflowSection = document.getElementById('workflowSection');
    if (workflowSection) {
        workflowSection.style.display = 'none';
    }
    
    statusManager.show('✅ Mock validation data loaded for UI testing', 'success', 3000);
};

// Add test button to page when in development mode
if (window.location.hostname === 'localhost' || window.location.hostname === '127.0.0.1') {
    document.addEventListener('DOMContentLoaded', function() {
        // Add test button after a delay to ensure other elements are loaded
        setTimeout(() => {
            const heroSection = document.querySelector('.hero-section');
            if (heroSection) {
                const testButton = document.createElement('button');
                testButton.textContent = '🧪 Load Mock Validation Data (DEV)';
                testButton.className = 'button button-primary';
                testButton.style.cssText = 'margin: 20px auto; display: block; background: #e91e63; border-color: #e91e63;';
                testButton.onclick = window.loadMockValidationData;
                heroSection.appendChild(testButton);
            }
        }, 1000);
    });
}<|MERGE_RESOLUTION|>--- conflicted
+++ resolved
@@ -2047,13 +2047,9 @@
         const timestamp = new Date().toISOString();
         let approvedCount = 0;
         
-<<<<<<< HEAD
+
         for (const mapping of mappings) {
             const mappingId = generateMappingId(mapping);
-=======
-        for (const mapping of unapprovedMappings) {
-            const mappingId = await generateMappingId(mapping);
->>>>>>> ce494c92
             const flags = applyAttentionFlags(mapping);
             
             // Check if mapping is already approved
