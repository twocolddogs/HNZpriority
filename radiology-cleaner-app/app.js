// =================================================================================
// app.js - Core Application Logic for Radiology Cleaner
// =================================================================================
// This file contains the main client-side logic for the Radiology Cleaner application.
// It handles UI interactions, API communication, data processing, and results display.
//
// Organization:
// 1.  Status Manager: A class for displaying dynamic status messages and progress bars.
// 2.  Global State: Application-wide variables for models, results, and UI state.
// 3.  Button State Management: Functions to enable/disable UI elements during processing.
// 4.  Utility & Helper Functions: General-purpose functions used across the application.
// 5.  Core Application Setup (DOMContentLoaded): The main entry point that orchestrates
//     the entire application setup after the DOM is loaded. This includes:
//     5.1. Centralized Source Names
//     5.2. API & Configuration
//     5.3. DOM Element Caching
//     5.4. Core Initialization (API tests, warmup)
//     5.5. Model & Reranker Loading
//     5.6. UI Builders
//     5.7. Event Listener Setup
//     5.8. Main UI Flow Control (Upload, New, etc.)
//     5.9. Core Processing Logic (Batch, Individual, Samples)
//     5.10. Config Editor Logic
//     5.11. Results Analysis & Display
//     5.12. Consolidated View Logic
//     5.13. Validation Workflow
//     5.14. Homepage Workflow
//     5.15. Final Initialization Call
// 6.  Page Navigation Handling: Ensures application state is correct on back/forward.
// =================================================================================


// =================================================================================
// 1. STATUS MANAGER
// =================================================================================
// Manages all status messages, notifications, and progress indicators shown to the user.
// =================================================================================

class StatusManager {
    constructor() {
        this.container = null;
        this.activeMessages = new Map();
        this.progressMessage = null;
        this.stageMessage = null;
        this.statsMessage = null;
        this.messageCounter = 0;
        
        // Message type configuration
        this.typeConfig = {
            info: {
                background: 'var(--color-info-light, #e3f2fd)',
                border: '1px solid var(--color-info, #2196f3)',
                color: 'var(--color-info, #2196f3)',
                icon: '<svg xmlns="http://www.w3.org/2000/svg" width="16" height="16" viewBox="0 0 24 24" fill="none" stroke="currentColor" stroke-width="2" stroke-linecap="round" stroke-linejoin="round"><circle cx="12" cy="12" r="10"></circle><line x1="12" y1="16" x2="12" y2="12"></line><line x1="12" y1="8" x2="12.01" y2="8"></line></svg>'
            },
            success: {
                background: 'var(--color-success-light, #e8f5e9)',
                border: '1px solid var(--color-success, #4caf50)',
                color: 'var(--color-success, #4caf50)',
                icon: '<svg xmlns="http://www.w3.org/2000/svg" width="16" height="16" viewBox="0 0 24 24" fill="none" stroke="currentColor" stroke-width="2" stroke-linecap="round" stroke-linejoin="round"><path d="M22 11.08V12a10 10 0 1 1-5.93-9.14"></path><polyline points="22 4 12 14.01 9 11.01"></polyline></svg>'
            },
            warning: {
                background: 'var(--color-warning-light, #fff8e1)',
                border: '1px solid var(--color-warning, #ff9800)',
                color: 'var(--color-warning, #ff9800)',
                icon: '<svg xmlns="http://www.w3.org/2000/svg" width="16" height="16" viewBox="0 0 24 24" fill="none" stroke="currentColor" stroke-width="2" stroke-linecap="round" stroke-linejoin="round"><path d="M10.29 3.86L1.82 18a2 2 0 0 0 1.71 3h16.94a2 2 0 0 0 1.71-3L13.71 3.86a2 2 0 0 0-3.42 0z"></path><line x1="12" y1="9" x2="12" y2="13"></line><line x1="12" y1="17" x2="12.01" y2="17"></line></svg>'
            },
            error: {
                background: 'var(--color-danger-light, #ffebee)',
                border: '1px solid var(--color-danger, #f44336)',
                color: 'var(--color-danger, #f44336)',
                icon: '<svg xmlns="http://www.w3.org/2000/svg" width="16" height="16" viewBox="0 0 24 24" fill="none" stroke="currentColor" stroke-width="2" stroke-linecap="round" stroke-linejoin="round"><circle cx="12" cy="12" r="10"></circle><line x1="15" y1="9" x2="9" y2="15"></line><line x1="9" y1="9" x2="15" y2="15"></line></svg>'
            },
            network: {
                background: 'var(--color-primary-light, #e8eaf6)',
                border: '1px solid var(--color-primary, #3f51b5)',
                color: 'var(--color-primary, #3f51b5)',
                icon: '<svg xmlns="http://www.w3.org/2000/svg" width="16" height="16" viewBox="0 0 24 24" fill="none" stroke="currentColor" stroke-width="2" stroke-linecap="round" stroke-linejoin="round"><circle cx="12" cy="12" r="10"></circle><line x1="2" y1="12" x2="22" y2="12"></line><path d="M12 2a15.3 15.3 0 0 1 4 10 15.3 15.3 0 0 1-4 10 15.3 15.3 0 0 1-4-10 15.3 15.3 0 0 1 4-10z"></path></svg>'
            },
            progress: {
                background: 'var(--color-primary-light, #e8eaf6)',
                border: '1px solid var(--color-primary, #3f51b5)',
                color: 'var(--color-primary, #3f51b5)',
                icon: '<div class="spinner"></div>'
            }
        };
        
        this.injectStyles();
    }
    
    ensureContainer() {
        if (!this.container) {
            this.container = document.getElementById('statusMessageContainer');
            if (!this.container) {
                console.warn('Status message container not found in HTML');
            }
        }
        return this.container;
    }
    
    clearAll() {
        const container = this.ensureContainer();
        container.innerHTML = '';
        this.activeMessages.clear();
        this.progressMessage = null;
        this.stageMessage = null;
        this.statsMessage = null;
    }

    clearPersistentMessages() {
        if (this.progressMessage) this.remove(this.progressMessage);
        if (this.stageMessage) this.remove(this.stageMessage);
        if (this.statsMessage) this.remove(this.statsMessage);
        this.progressMessage = null;
        this.stageMessage = null;
        this.statsMessage = null;
    }
    
    show(message, type = 'info', autoHideDuration = 0, id = null) {
        const container = this.ensureContainer();
        const style = this.typeConfig[type] || this.typeConfig.info;
        const messageId = id || `status-${++this.messageCounter}`;
        
        const messageElement = document.createElement('div');
        messageElement.id = messageId;
        messageElement.className = `status-message status-${type}`;
        messageElement.style.cssText = `
            padding: 12px 16px; background: ${style.background}; border: ${style.border}; border-radius: 6px;
            font-size: 14px; color: var(--color-gray-800, #333); font-weight: 500; display: flex;
            align-items: center; gap: 12px; animation: statusFadeIn 0.3s ease-out; position: relative;
        `;
        
        const iconElement = document.createElement('div');
        iconElement.className = 'status-icon';
        iconElement.innerHTML = style.icon;
        iconElement.style.cssText = `flex-shrink: 0; display: flex; align-items: center; justify-content: center; color: ${style.color};`;
        
        const textElement = document.createElement('div');
        textElement.className = 'status-text';
        textElement.innerHTML = message;
        textElement.style.cssText = 'flex-grow: 1;';
        
        messageElement.appendChild(iconElement);
        messageElement.appendChild(textElement);
        
        if (autoHideDuration === 0) {
            const closeButton = document.createElement('button');
            closeButton.className = 'status-close';
            closeButton.innerHTML = '×';
            closeButton.style.cssText = 'background: none; border: none; font-size: 18px; cursor: pointer; padding: 0; line-height: 1; color: var(--color-gray-600, #666); opacity: 0.7; transition: opacity 0.2s; position: absolute; right: 12px; top: 50%; transform: translateY(-50%);';
            closeButton.addEventListener('click', () => this.remove(messageId));
            messageElement.appendChild(closeButton);
        }
        
        container.appendChild(messageElement);
        this.activeMessages.set(messageId, messageElement);
        
        if (autoHideDuration > 0) {
            setTimeout(() => this.remove(messageId), autoHideDuration);
        }
        
        return messageId;
    }
    
    update(id, message) {
        const messageElement = this.activeMessages.get(id);
        if (!messageElement) return this.show(message, 'info');
        
        const textElement = messageElement.querySelector('.status-text');
        if (textElement) textElement.innerHTML = message;
        
        return id;
    }
    
    remove(id) {
        const messageElement = this.activeMessages.get(id);
        if (!messageElement) return;
        
        messageElement.style.animation = 'statusFadeOut 0.3s ease-out forwards';
        setTimeout(() => {
            messageElement.parentNode?.removeChild(messageElement);
            this.activeMessages.delete(id);
        }, 300);
    }
    
    showProgress(message, current, total, type = 'progress') {
        const percentage = total > 0 ? Math.round((current / total) * 100) : 0;
        const progressContent = `
            <div class="progress-container">
                <div class="progress-header">
                    <span class="progress-message">${message}</span>
                    <span class="progress-counter">${current}/${total} (${percentage}%)</span>
                </div>
                <div class="progress-bar"><div class="progress-fill" style="width: ${percentage}%"></div></div>
            </div>`;

        return this.show(progressContent, type, 0);
    }
    
    updateProgress(id, current, total, message = null) {
        const messageElement = this.activeMessages.get(id);
        if (!messageElement) return false;
        
        const percentage = total > 0 ? Math.round((current / total) * 100) : 0;
        const progressMessage = message || messageElement.querySelector('.progress-message')?.textContent || 'Processing';
        
        const progressContent = `
            <div class="progress-container">
                <div class="progress-header">
                    <span class="progress-message">${progressMessage}</span>
                    <span class="progress-counter">${current}/${total} (${percentage}%)</span>
                </div>
                <div class="progress-bar"><div class="progress-fill" style="width: ${percentage}%"></div></div>
            </div>`;
        
        const textElement = messageElement.querySelector('.status-text');
        if (textElement) {
            textElement.innerHTML = progressContent;
        }
        return true;
    }
    
    showStage(stage, description) {
        const stageMessage = `<div class="processing-stage"><div class="stage-name">${stage}</div><div class="stage-description">${description}</div></div>`;
        if (!this.stageMessage) this.stageMessage = this.show(stageMessage, 'progress');
        else this.update(this.stageMessage, stageMessage);
        return this.stageMessage;
    }
    
    showStats(stats) {
        const { elapsedTime, itemsPerSecond, cacheHits, totalItems, errors } = stats;
        const cacheHitRate = totalItems > 0 ? Math.round((cacheHits / totalItems) * 100) : 0;
        const statsMessage = `
            <div class="processing-stats">
                <div class="stats-item"><strong>Time:</strong> ${this.formatTime(elapsedTime)}</div>
                <div class="stats-item"><strong>Rate:</strong> ${itemsPerSecond} items/sec</div>
                <div class="stats-item"><strong>Cache:</strong> ${cacheHitRate}%</div>
                <div class="stats-item"><strong>Errors:</strong> ${errors}</div>
            </div>`;
        
        if (!this.statsMessage) this.statsMessage = this.show(statsMessage, 'info');
        else this.update(this.statsMessage, statsMessage);
        return this.statsMessage;
    }
    
    formatTime(ms) {
        if (ms < 1000) return `${ms}ms`;
        const seconds = Math.floor(ms / 1000);
        if (seconds < 60) return `${seconds}s`;
        const minutes = Math.floor(seconds / 60);
        const remainingSeconds = seconds % 60;
        return `${minutes}m ${remainingSeconds}s`;
    }
    
    formatFileSize(bytes) {
        const sizes = ['Bytes', 'KB', 'MB', 'GB', 'TB'];
        if (bytes === 0) return '0 Bytes';
        const i = Math.floor(Math.log(bytes) / Math.log(1024));
        return `${Math.round(bytes / Math.pow(1024, i) * 100) / 100} ${sizes[i]}`;
    }
    
    formatPercentage(value, total, precision = 1) {
        if (total === 0) return '0%';
        return `${(value / total * 100).toFixed(precision)}%`;
    }
    
    showFileInfo(fileName, fileSize) {
        return this.show(`<strong>File loaded:</strong> ${fileName} (${this.formatFileSize(fileSize)})`, 'info');
    }
    
    showTestInfo(testName, description) {
        return this.show(`<strong>${testName}:</strong> ${description}`, 'info');
    }
    
    injectStyles() {
        const styleId = 'status-manager-styles';
        if (document.getElementById(styleId)) return;
        
        const style = document.createElement('style');
        style.id = styleId;
        style.textContent = `
            @keyframes spin { 0% { transform: rotate(0deg); } 100% { transform: rotate(360deg); } }
            .spinner { width: 16px; height: 16px; border: 2px solid var(--color-primary, #3f51b5); border-radius: 50%; border-top-color: transparent; animation: spin 1s linear infinite; }
            @keyframes statusFadeIn { from { opacity: 0; transform: translateY(-10px); } to { opacity: 1; transform: translateY(0); } }
            @keyframes statusFadeOut { from { opacity: 1; transform: translateY(0); } to { opacity: 0; transform: translateY(-10px); } }
            .status-message-container { display: flex; flex-direction: column; gap: 8px; margin: 0 auto 20px auto; position: static; width: 100%; max-width: 1200px; padding: 0 var(--space-8, 32px); box-sizing: border-box; }
            .processing-stage { display: flex; flex-direction: column; gap: 4px; }
            .stage-name { font-weight: 600; font-size: 15px; }
            .stage-description { font-size: 13px; opacity: 0.9; }
            .processing-stats { display: flex; flex-wrap: wrap; gap: 16px; align-items: center; width: 100%; font-size: 13px; }
            .stats-item { display: flex; align-items: center; gap: 6px; }
            .stats-item strong { font-weight: 600; color: var(--color-gray-600, #666); }
            .current-exam { display: flex; flex-direction: column; gap: 4px; }
            .exam-label { font-size: 12px; color: var(--color-gray-600, #666); font-weight: 500; }
            .exam-value { font-weight: 600; font-family: var(--font-family-mono, monospace); font-size: 14px; }
            .exam-result { font-size: 13px; color: var(--color-success, #4caf50); font-weight: 500; margin-top: 2px; }
            .exam-error { font-size: 13px; color: var(--color-danger, #f44336); font-weight: 500; margin-top: 2px; }
            .progress-container { width: 100%; }
            .progress-header { display: flex; justify-content: space-between; align-items: center; margin-bottom: 8px; font-size: 14px; padding-right: 30px; }
            .progress-message { font-weight: 500; flex: 1; }
            .progress-counter { font-family: var(--font-family-mono, monospace); font-size: 13px; color: var(--color-gray-600, #666); flex-shrink: 0; }
            .progress-bar { width: 100%; height: 8px; background-color: var(--color-gray-200, #e0e0e0); border-radius: 4px; overflow: hidden; }
            .progress-fill { height: 100%; background: linear-gradient(90deg, var(--color-primary, #3f51b5), var(--color-primary-dark, #303f9f)); border-radius: 4px; transition: width 0.3s ease; min-width: 2px; }
            .progress-fill:empty { background: var(--color-primary, #3f51b5); }
            .current-exam.error .exam-value { color: var(--color-danger, #f44336); }
            .processing-complete { display: flex; align-items: center; gap: 12px; }
            .complete-icon { font-size: 20px; font-weight: bold; color: var(--color-success, #4caf50); background: var(--color-success-light, #e8f5e9); width: 32px; height: 32px; border-radius: 50%; display: flex; align-items: center; justify-content: center; }
            .complete-message { display: flex; flex-direction: column; gap: 4px; }
            .complete-title { font-weight: 600; font-size: 15px; }
            .complete-details { font-size: 13px; color: var(--color-gray-600, #666); display: flex; gap: 12px; }
        `;
        document.head.appendChild(style);
    }
}

const statusManager = new StatusManager();


// =================================================================================
// 2. GLOBAL VARIABLES & STATE
// =================================================================================
// Holds the application's state, including selected models, results data, and UI state.
// =================================================================================

let currentModel = localStorage.getItem('selectedModel') || 'retriever';
let availableModels = {};
let currentReranker = localStorage.getItem('selectedReranker') || 'gemini-2.5-flash-lite';
let availableRerankers = {};
let allMappings = [];
let isUsingFallbackModels = false;
let summaryData = null;
let sortedMappings = [];
let currentPage = 1;
let pageSize = 100;
let sortBy = 'default';
let buttonsDisabledForLoading = true;


// =================================================================================
// 3. BUTTON STATE MANAGEMENT
// =================================================================================
// Functions to enable/disable primary action buttons during long-running operations.
// =================================================================================

function disableActionButtons(reason = 'Models are loading...') {
    const buttons = ['runRandomSampleBtn', 'runProcessingBtn'];
    buttons.forEach(buttonId => {
        const button = document.getElementById(buttonId);
        if (button) {
            button.disabled = true;
            button.dataset.originalTitle = button.title || '';
            button.title = reason;
            button.classList.add('loading-disabled');
        }
    });
    const actionCards = document.querySelectorAll('.action-card');
    actionCards.forEach(card => {
        card.classList.add('loading-disabled');
        card.style.pointerEvents = 'none';
        card.dataset.originalTitle = card.title || '';
        card.title = reason;
    });
    buttonsDisabledForLoading = true;
}

function enableActionButtons() {
    const buttons = ['runRandomSampleBtn', 'runProcessingBtn'];
    buttons.forEach(buttonId => {
        const button = document.getElementById(buttonId);
        if (button) {
            button.disabled = false;
            button.title = button.dataset.originalTitle || '';
            button.classList.remove('loading-disabled');
        }
    });
    const actionCards = document.querySelectorAll('.action-card');
    actionCards.forEach(card => {
        card.classList.remove('loading-disabled');
        card.style.pointerEvents = '';
        card.title = card.dataset.originalTitle || '';
    });
    buttonsDisabledForLoading = false;
}


// =================================================================================
// 4. UTILITY & HELPER FUNCTIONS
// =================================================================================
// General-purpose helper functions used across the application.
// =================================================================================

function formatProcessingTime(ms) {
    return statusManager.formatTime(ms);
}

function formatFileSize(bytes) {
    return statusManager.formatFileSize(bytes);
}

function formatPercentage(value, total, precision = 1) {
    return statusManager.formatPercentage(value, total, precision);
}

function getBatchSize() {
    if (typeof window !== 'undefined' && window.ENV && window.ENV.NLP_BATCH_SIZE) {
        return parseInt(window.ENV.NLP_BATCH_SIZE, 10);
    }
    return 25; // Default batch size
}

function preventDefaults(e) { 
    e.preventDefault(); 
    e.stopPropagation();
}

function formatModelName(modelKey) {
    if (availableModels && availableModels[modelKey] && availableModels[modelKey].name) {
        return availableModels[modelKey].name;
    }
    const nameMap = {
        'default': 'BioLORD (Default)',
        'pubmed': 'PubMed',
        'biolord': 'BioLORD',
        'general': 'General',
        'experimental': 'Experimental'
    };
    return nameMap[modelKey] || modelKey.charAt(0).toUpperCase() + modelKey.slice(1);
}

function switchModel(modelKey) {
    if (!availableModels[modelKey] || availableModels[modelKey].status !== 'available') {
        console.warn(`Model ${modelKey} is not available.`);
        return;
    }
    currentModel = modelKey;
    localStorage.setItem('selectedModel', modelKey);
    document.querySelectorAll('.model-toggle').forEach(btn => btn.classList.remove('active'));
    document.getElementById(`${modelKey}ModelBtn`)?.classList.add('active');
    statusManager.show(`Switched to ${formatModelName(modelKey)} model`, 'success', 3000);
    if (window.workflowCheckFunction) {
        window.workflowCheckFunction();
    }
}

function formatRerankerName(rerankerKey) {
    if (availableRerankers && availableRerankers[rerankerKey] && availableRerankers[rerankerKey].name) {
        return availableRerankers[rerankerKey].name;
    }
    const nameMap = {
        'medcpt': 'MedCPT (HuggingFace)',
        'gpt-4o-mini': 'GPT-4o Mini',
        'claude-3-haiku': 'Claude 3 Haiku', 
        'gemini-2.5-flash-lite': 'Gemini 2.5 Flash Lite'
    };
    return nameMap[rerankerKey] || rerankerKey.charAt(0).toUpperCase() + rerankerKey.slice(1);
}

function switchReranker(rerankerKey) {
    if (!availableRerankers[rerankerKey] || availableRerankers[rerankerKey].status !== 'available') {
        console.warn(`Reranker ${rerankerKey} is not available.`);
        return;
    }
    currentReranker = rerankerKey;
    localStorage.setItem('selectedReranker', rerankerKey);
    document.querySelectorAll('.reranker-toggle').forEach(btn => btn.classList.remove('active'));
    document.getElementById(`${rerankerKey}RerankerBtn`)?.classList.add('active');
    const rerankerStatusEl = document.getElementById('rerankerStatusMessage');
    if (rerankerStatusEl) {
        rerankerStatusEl.style.display = 'block';
        rerankerStatusEl.style.background = '#d4edda';
        rerankerStatusEl.style.color = '#155724';
        rerankerStatusEl.style.border = '1px solid #c3e6cb';
        rerankerStatusEl.textContent = `✓ Switched to ${formatRerankerName(rerankerKey)} reranker`;
        setTimeout(() => {
            if (rerankerStatusEl) {
                rerankerStatusEl.style.display = 'none';
            }
        }, 3000);
    }
    if (window.workflowCheckFunction) {
        window.workflowCheckFunction();
    }
}

function downloadJSON(data, filename) {
    const blob = new Blob([JSON.stringify(data, null, 2)], { type: 'application/json' });
    const url = URL.createObjectURL(blob);
    const a = document.createElement('a');
    a.href = url;
    a.download = filename;
    document.body.appendChild(a);
    a.click();
    document.body.removeChild(a);
    URL.revokeObjectURL(url);
}


// =================================================================================
// 5. CORE APPLICATION SETUP (DOMContentLoaded)
// =================================================================================
// Main entry point, running after the DOM is fully loaded.
// =================================================================================

window.addEventListener('DOMContentLoaded', function() {

    // -----------------------------------------------------------------------------
    // 5.0. Modal Setup & Event Handlers
    // -----------------------------------------------------------------------------
    
    // Setup modal background click and escape key handlers
    function setupModalHandlers() {
        const modals = ['commitValidationModal', 'postCommitModal', 'userNameModal'];
        
        modals.forEach(modalId => {
            const modal = document.getElementById(modalId);
            if (!modal) return;
            
            // Close on background click
            modal.addEventListener('click', (e) => {
                if (e.target === modal) {
                    modal.style.display = 'none';
                }
            });
        });
        
        // Close modals on Escape key
        document.addEventListener('keydown', (e) => {
            if (e.key === 'Escape') {
                modals.forEach(modalId => {
                    const modal = document.getElementById(modalId);
                    if (modal && modal.style.display === 'flex') {
                        modal.style.display = 'none';
                    }
                });
            }
        });
    }
    
    // Initialize modal handlers
    setupModalHandlers();

    // -----------------------------------------------------------------------------
    // 5.1. User Session Management
    // -----------------------------------------------------------------------------
    let currentValidationAuthor = null;
    let uncommittedValidations = 0;
    
    // User name modal management
    function showUserNameModal() {
        return new Promise((resolve, reject) => {
            const modal = document.getElementById('userNameModal');
            const input = document.getElementById('userNameInput');
            const confirmBtn = document.getElementById('confirmUserNameBtn');
            const cancelBtn = document.getElementById('cancelUserNameBtn');
            const errorDiv = document.getElementById('userNameError');
            
            // Reset modal state
            input.value = '';
            errorDiv.style.display = 'none';
            
            // Show modal
            modal.style.display = 'block';
            input.focus();
            
            function cleanup() {
                modal.style.display = 'none';
                confirmBtn.removeEventListener('click', handleConfirm);
                cancelBtn.removeEventListener('click', handleCancel);
                input.removeEventListener('keypress', handleKeypress);
            }
            
            function handleConfirm() {
                const userName = input.value.trim();
                if (!userName) {
                    errorDiv.style.display = 'block';
                    input.focus();
                    return;
                }
                currentValidationAuthor = userName;
                cleanup();
                resolve(userName);
            }
            
            function handleCancel() {
                cleanup();
                reject(new Error('User cancelled'));
            }
            
            function handleKeypress(e) {
                if (e.key === 'Enter') {
                    handleConfirm();
                } else if (e.key === 'Escape') {
                    handleCancel();
                }
            }
            
            confirmBtn.addEventListener('click', handleConfirm);
            cancelBtn.addEventListener('click', handleCancel);
            input.addEventListener('keypress', handleKeypress);
        });
    }
    
    // Protection against accidental page navigation
    function setupNavigationProtection() {
        window.addEventListener('beforeunload', function(e) {
            if (uncommittedValidations > 0) {
                e.preventDefault();
                e.returnValue = 'You have uncommitted validations. Are you sure you want to leave?';
                return e.returnValue;
            }
        });
    }
    
    function incrementUncommittedValidations() {
        uncommittedValidations++;
    }
    
    function resetUncommittedValidations() {
        uncommittedValidations = 0;
    }
    
    // Initialize navigation protection
    setupNavigationProtection();

    // -----------------------------------------------------------------------------
    // 5.1. Centralized Source Names
    // -----------------------------------------------------------------------------
    function getSourceNames() {
        return {
            'SouthIsland-SIRS COMRAD': 'SIRS (Mid-Upper Sth Island)',
            'Southern-Karisma': 'Southern District',
            'Auckland Metro-Agfa': 'Auckland Metro',
            'Central-Philips': 'Central'
        };
    }

    function getSourceDisplayName(source) {
        const sourceNames = getSourceNames();
        return sourceNames[source] || source;
    }

    function populateDataSourceCheckboxes() {
        const container = document.getElementById('dataSourceCheckboxes');
        if (!container) return;
        
        const sourceNames = getSourceNames();
        container.innerHTML = '';
        
        Object.entries(sourceNames).forEach(([sourceKey, displayName]) => {
            const checkboxWrapper = document.createElement('div');
            checkboxWrapper.style.cssText = 'display: flex; align-items: center; padding: 4px;';
            
            const checkbox = document.createElement('input');
            checkbox.type = 'checkbox';
            checkbox.id = `dataSource_${sourceKey.replace(/[^a-zA-Z0-9]/g, '_')}`;
            checkbox.value = sourceKey;
            checkbox.checked = true;  // Default all sources to selected
            checkbox.style.cssText = 'margin-right: 6px;';
            
            const label = document.createElement('label');
            label.htmlFor = checkbox.id;
            label.textContent = displayName;
            label.style.cssText = 'font-size: 0.85em; cursor: pointer; user-select: none;';
            
            checkboxWrapper.appendChild(checkbox);
            checkboxWrapper.appendChild(label);
            container.appendChild(checkboxWrapper);
        });
    }

    function getSelectedDataSources() {
        const checkboxes = document.querySelectorAll('#dataSourceCheckboxes input[type="checkbox"]:checked');
        return Array.from(checkboxes).map(checkbox => checkbox.value);
    }

    // -----------------------------------------------------------------------------
    // 5.2. API & Configuration
    // -----------------------------------------------------------------------------
    function detectApiUrls() {
        const hostname = window.location.hostname;
        const isLocalhost = hostname === 'localhost' || hostname === '127.0.0.1';
        const isRender = hostname.endsWith('.onrender.com');
        const isPagesDev = hostname.endsWith('.pages.dev');
        const isHNZDomain = hostname === 'hnzradtools.nz' || hostname.endsWith('.hnzradtools.nz');
        let apiBase, mode;
        if (isLocalhost) {
            apiBase = 'http://localhost:10000';
            mode = 'LOCAL';
        } else if (isRender) {
            apiBase = 'https://radiology-api-staging.onrender.com';
            mode = 'RENDER_STAGING';
        } else if (isPagesDev || isHNZDomain) {
            apiBase = 'https://radiology-api-staging.onrender.com';  
            mode = isHNZDomain ? 'HNZ_DOMAIN' : 'PAGES_DEV';
        } else {
            apiBase = 'https://radiology-api-staging.onrender.com';
            mode = 'PROD';
        }
        return { baseUrl: apiBase, mode: mode };
    }
    
    const apiConfig = detectApiUrls();
    const BATCH_API_URL = `${apiConfig.baseUrl}/parse_batch`;
    const INDIVIDUAL_API_URL = `${apiConfig.baseUrl}/parse_enhanced`;
    const MODELS_URL = `${apiConfig.baseUrl}/models`;
    const HEALTH_URL = `${apiConfig.baseUrl}/health`;
    const BATCH_THRESHOLD = 500;
    console.log(`Frontend running in ${apiConfig.mode} mode. API base: ${apiConfig.baseUrl}`);

    // -----------------------------------------------------------------------------
    // 5.3. DOM Element Caching
    // -----------------------------------------------------------------------------
    const mainCard = document.querySelector('.main-card');
    const samplesSection = document.getElementById('samplesSection');
    let fileInput = document.getElementById('fileInput');
    if (!fileInput) {
        fileInput = document.createElement('input');
        fileInput.type = 'file';
        fileInput.id = 'fileInput';
        fileInput.accept = '.json';
        fileInput.style.display = 'none';
        document.body.appendChild(fileInput);
    }
    const resultsSection = document.getElementById('resultsSection');
    const resultsBody = document.getElementById('resultsBody');
    const randomSampleButton = document.getElementById('randomSampleBtn');
    const editConfigButton = document.getElementById('editConfigBtn');
    const configEditorModal = document.getElementById('configEditorModal');
    const configEditor = document.getElementById('configEditor');
    const configStatus = document.getElementById('configStatus');
    const reloadConfigBtn = document.getElementById('reloadConfigBtn');
    const saveConfigBtn = document.getElementById('saveConfigBtn');
    const closeConfigEditorModal = document.getElementById('closeConfigEditorModal');
    const closeConfigEditorBtn = document.getElementById('closeConfigEditorBtn');

    // -----------------------------------------------------------------------------
    // 5.4. Core Initialization
    // -----------------------------------------------------------------------------
    async function testApiConnectivity() {
        try {
            const response = await fetch(HEALTH_URL, { method: 'GET' });
            if (response.ok) console.log('✓ API connectivity test passed');
            else console.warn('⚠ API health check failed:', response.status);
        } catch (error) {
            console.error('✗ API connectivity test failed:', error);
        }
    }

    async function warmupAPI() {
        let warmupMessageId = null;
        try {
            console.log('🔥 Warming up API...');
            const warmupStart = performance.now();
            warmupMessageId = statusManager.show('🔥 Warming up processing engine...', 'info');
            const response = await fetch(`${apiConfig.baseUrl}/warmup`, { 
                method: 'POST',
                headers: { 'Content-Type': 'application/json' },
                signal: AbortSignal.timeout(15000)
            });
            if (response.ok) {
                const result = await response.json();
                const warmupTime = performance.now() - warmupStart;
                console.log(`✅ API warmed up successfully in ${warmupTime.toFixed(0)}ms`);
                console.log('Warmup details:', result.components);
                if (warmupMessageId) statusManager.remove(warmupMessageId);
                statusManager.show(`✅ Processing engine ready (${warmupTime.toFixed(0)}ms)`, 'success', 6000);
                await new Promise(resolve => setTimeout(resolve, 2000));
                enableActionButtons();
            } else {
                throw new Error(`Warmup failed with status ${response.status}`);
            }
        } catch (error) {
            console.warn('⚠️ API warmup failed (processing will still work, but first request may be slower):', error);
            if (warmupMessageId) statusManager.remove(warmupMessageId);
            statusManager.show('⚠️ Engine warmup incomplete - first processing may take longer', 'warning', 5000);
        }
    }

    // -----------------------------------------------------------------------------
    // 5.5. Model & Reranker Loading
    // -----------------------------------------------------------------------------
    async function loadAvailableModels(retryCount = 0, skipWarmupMessages = false) {
        let loadingMessageId = null;
        let initializationMessageId = null;
        
        try {
            console.log(`Loading available models (attempt ${retryCount + 1})`);
            if (retryCount === 0) {
                loadingMessageId = statusManager.show('Checking model availability...', 'info');
            }
            
            // First, make a quick call to the models endpoint with shorter timeout
            const controller = new AbortController();
            const timeoutId = setTimeout(() => controller.abort(), 10000); // Reduced timeout
            const response = await fetch(MODELS_URL, { method: 'GET', signal: controller.signal });
            clearTimeout(timeoutId);
            
            if (response.ok) {
                const modelsData = await response.json();
                
                // Check if models are still initializing
                if (modelsData.initialization_status === 'in_progress') {
                    console.log('Models are still initializing, starting polling...');
                    
                    if (loadingMessageId) {
                        statusManager.remove(loadingMessageId);
                        loadingMessageId = null;
                    }
                    
                    initializationMessageId = statusManager.show('🔄 Models are initializing, please wait...', 'progress');
                    
                    // Start polling for initialization completion
                    await pollForInitialization(initializationMessageId, skipWarmupMessages);
                    return;
                }
                
                // Models are ready, process normally
                availableModels = modelsData.models || {};
                if (Object.keys(availableModels).length === 0) {
                    throw new Error('No models received from API');
                }
                
                const savedModel = localStorage.getItem('selectedModel');
                if (savedModel && availableModels[savedModel]) {
                    currentModel = savedModel;
                } else {
                    currentModel = modelsData.default_model || 'retriever';
                }
                
                availableRerankers = modelsData.rerankers || {};
                const savedReranker = localStorage.getItem('selectedReranker');
                if (savedReranker && availableRerankers[savedReranker]) {
                    currentReranker = savedReranker;
                } else {
                    currentReranker = modelsData.default_reranker || 'gemini-2.5-flash-lite';
                }
                
                console.log('✓ Available models loaded:', Object.keys(availableModels));
                console.log('✓ Available rerankers loaded:', availableRerankers);
                isUsingFallbackModels = false;
                buildModelSelectionUI();
                buildRerankerSelectionUI();
                
                if (window.workflowCheckFunction) {
                    window.workflowCheckFunction();
                }
                
                if (loadingMessageId) {
                    statusManager.remove(loadingMessageId);
                    loadingMessageId = null;
                }
                
                statusManager.show('✓ Models loaded successfully', 'success', 3000);
                
                if (!skipWarmupMessages) {
                    warmupAPI();
                }
            } else {
                throw new Error(`API responded with ${response.status}: ${response.statusText}`);
            }
        } catch (error) {
            if (loadingMessageId) {
                statusManager.remove(loadingMessageId);
                loadingMessageId = null;
            }
            if (initializationMessageId) {
                statusManager.remove(initializationMessageId);
                initializationMessageId = null;
            }
            
            const isAbortError = error.name === 'AbortError';
            const errorType = isAbortError ? 'timeout' : 'network error';
            console.error(`✗ Failed to load models (attempt ${retryCount + 1}) - ${errorType}:`, error);
            
            if (retryCount < 2) {
                const retryDelay = (retryCount + 1) * 2;
                console.log(`Retrying in ${retryDelay} seconds...`);
                statusManager.show(`⚠️ Model loading failed (${errorType}), retrying in ${retryDelay}s...`, 'warning', retryDelay * 1000);
                setTimeout(() => loadAvailableModels(retryCount + 1, skipWarmupMessages), retryDelay * 1000);
            } else {
                console.warn('⚠ All retry attempts failed, using fallback models');
                statusManager.show('⚠️ Could not load models from server, using fallback models', 'warning', 5000);
                useFallbackModels();
            }
        }
    }
    
    async function pollForInitialization(messageId, skipWarmupMessages = false) {
        const maxAttempts = 60; // 5 minutes max (5 second intervals)
        let attempts = 0;
        
        const INIT_STATUS_URL = `${apiConfig.baseUrl}/initialization-status`;
        
        while (attempts < maxAttempts) {
            try {
                attempts++;
                const elapsed = attempts * 5;
                
                // Update status message with progress
                if (messageId) {
                    statusManager.update(messageId, `🔄 Initializing models... (${elapsed}s)`);
                }
                
                const response = await fetch(INIT_STATUS_URL, { method: 'GET', signal: AbortSignal.timeout(5000) });
                
                if (response.ok) {
                    const statusData = await response.json();
                    
                    if (statusData.app_initialized) {
                        console.log('✓ Initialization completed, loading models...');
                        
                        if (messageId) {
                            statusManager.remove(messageId);
                        }
                        
                        // Now load the actual models
                        await loadAvailableModels(0, skipWarmupMessages);
                        return;
                    }
                }
                
                // Wait 5 seconds before next check
                await new Promise(resolve => setTimeout(resolve, 5000));
                
            } catch (error) {
                console.warn(`Initialization status check failed (attempt ${attempts}):`, error);
                
                // Continue polling even if status check fails
                await new Promise(resolve => setTimeout(resolve, 5000));
            }
        }
        
        // If we get here, initialization took too long
        console.warn('Initialization polling timed out, falling back to basic models');
        
        if (messageId) {
            statusManager.remove(messageId);
        }
        
        statusManager.show('⚠️ Model initialization took too long, using basic functionality', 'warning', 8000);
        useFallbackModels();
    }
    
    function useFallbackModels() {
        availableModels = {
            'retriever': { name: 'BioLORD', status: 'available', description: 'Advanced biomedical language model for retrieval' }
        };
        availableRerankers = {
            'gpt-5-nano': { name: 'GPT-5-nano', status: 'unknown', description: 'Fast and cost-effective OpenAI model', type: 'openrouter' },
            'claude-3-haiku': { name: 'Claude 3 Haiku', status: 'unknown', description: 'Fast Anthropic model optimized for speed', type: 'openrouter' },
            'gemini-2.5-flash-lite': { name: 'Gemini 2.5 Flash Lite', status: 'unknown', description: 'Google\'s lightweight Gemini model', type: 'openrouter' }
        };
        currentModel = 'retriever';
        currentReranker = 'gemini-2.5-flash-lite';
        isUsingFallbackModels = true;
        console.log('Using fallback models with all reranker options');
        buildModelSelectionUI();
        buildRerankerSelectionUI();
        disableActionButtons('Limited functionality with fallback models');
        if (window.workflowCheckFunction) {
            window.workflowCheckFunction();
        }
        statusManager.show('ℹ️ Using offline fallback models - some features may be limited', 'info', 5000);
    }

    // -----------------------------------------------------------------------------
    // 5.6. UI Builders
    // -----------------------------------------------------------------------------
    function buildModelSelectionUI() {
        const modelContainer = document.querySelector('.model-selection-container');
        if (!modelContainer) {
            console.error('❌ Model selection container not found in HTML');
            return;
        }
        modelContainer.innerHTML = '';
        if (isUsingFallbackModels) {
            const reloadWrapper = document.createElement('div');
            reloadWrapper.style.cssText = 'margin-bottom: 15px; text-align: center;';
            const reloadBtn = document.createElement('button');
            reloadBtn.className = 'button secondary';
            reloadBtn.innerHTML = '🔄 Retry Loading Models';
            reloadBtn.style.cssText = 'font-size: 14px; padding: 8px 16px;';
            reloadBtn.onclick = () => {
                statusManager.clearAll();
                disableActionButtons('Retrying model loading...');
                loadAvailableModels(0, true);
            };
            reloadWrapper.appendChild(reloadBtn);
            modelContainer.appendChild(reloadWrapper);
        }
        Object.entries(availableModels).forEach(([modelKey, modelInfo]) => {
            const modelWrapper = document.createElement('div');
            modelWrapper.className = 'model-wrapper';
            modelWrapper.style.cssText = 'display: flex; align-items: center; gap: 15px; margin-bottom: 10px;';
            const button = document.createElement('button');
            button.className = `button secondary model-toggle ${modelKey === currentModel ? 'active' : ''}`;
            button.id = `${modelKey}ModelBtn`;
            button.dataset.model = modelKey;
            button.style.cssText = 'min-width: 150px; flex-shrink: 0;';
            const statusText = modelInfo.status === 'available' ? '' : ' (Unavailable)';
            button.innerHTML = `<span class="model-name">${formatModelName(modelKey)}${statusText}</span>`;
            const description = document.createElement('span');
            description.className = 'model-description';
            description.style.cssText = 'font-size: 0.85em; color: #666; flex: 1;';
            description.textContent = modelInfo.description || '';
            if (modelInfo.status !== 'available') {
                button.disabled = true;
                button.title = `${modelInfo.name} is currently unavailable`;
                description.style.color = '#999';
            } else {
                button.addEventListener('click', () => switchModel(modelKey));
            }
            modelWrapper.appendChild(button);
            modelWrapper.appendChild(description);
            modelContainer.appendChild(modelWrapper);
        });
    }
    
    function buildRerankerSelectionUI() {
        const rerankerContainer = document.querySelector('.reranker-selection-container');
        if (!rerankerContainer) {
            console.error('❌ Reranker selection container not found in HTML');
            return;
        }
        rerankerContainer.innerHTML = '';
        const sortedRerankers = Object.entries(availableRerankers)
            .filter(([rerankerKey]) => rerankerKey !== 'medcpt')  // Filter out MedCPT
            .sort(([keyA], [keyB]) => {
                if (keyA === 'gemini-2.5-flash-lite') return -1;
                if (keyB === 'gemini-2.5-flash-lite') return 1;
                return keyA.localeCompare(keyB);
            });
        sortedRerankers.forEach(([rerankerKey, rerankerInfo]) => {
            const rerankerWrapper = document.createElement('div');
            rerankerWrapper.className = 'reranker-wrapper';
            rerankerWrapper.style.cssText = 'display: flex; align-items: center; gap: 15px; margin-bottom: 10px;';
            const button = document.createElement('button');
            button.className = `button reranker-toggle ${rerankerKey === currentReranker ? 'active' : ''}`;
            button.id = `${rerankerKey}RerankerBtn`;
            button.dataset.reranker = rerankerKey;
            button.style.cssText = 'min-width: 180px; flex-shrink: 0;';
            const statusText = rerankerInfo.status === 'available' ? '' : ' (Unavailable)';
            const typeInfo = rerankerInfo.type === 'openrouter' ? ' 🌐' : ' 🤗';
            button.innerHTML = `<span class="reranker-name">${formatRerankerName(rerankerKey)}${typeInfo}${statusText}</span>`;
            const description = document.createElement('span');
            description.className = 'reranker-description';
            description.style.cssText = 'font-size: 0.85em; color: #666; flex: 1;';
            description.textContent = rerankerInfo.description || '';
            if (rerankerInfo.status !== 'available') {
                button.disabled = true;
                button.title = `${rerankerInfo.name} is currently unavailable`;
                description.style.color = '#999';
            } else {
                button.addEventListener('click', () => switchReranker(rerankerKey));
            }
            rerankerWrapper.appendChild(button);
            rerankerWrapper.appendChild(description);
            rerankerContainer.appendChild(rerankerWrapper);
        });
    }

    // -----------------------------------------------------------------------------
    // 5.7. Event Listener Setup
    // -----------------------------------------------------------------------------
    function setupEventListeners() {
        const hamburgerToggle = document.getElementById('hamburgerToggle');
        const hamburgerDropdown = document.getElementById('hamburgerDropdown');
        if (hamburgerToggle && hamburgerDropdown) {
            hamburgerToggle.addEventListener('click', function() {
                hamburgerDropdown.classList.toggle('hidden');
            });
            document.addEventListener('click', function(event) {
                if (!hamburgerToggle.contains(event.target) && !hamburgerDropdown.contains(event.target)) {
                    hamburgerDropdown.classList.add('hidden');
                }
            });
        }
        document.getElementById('newUploadBtn')?.addEventListener('click', startNewUpload);
        document.getElementById('exportMappingsBtn')?.addEventListener('click', exportResults);
        document.getElementById('validateResultsBtn')?.addEventListener('click', startValidation);
        setupHomepageWorkflow();
        if (editConfigButton) {
            editConfigButton.addEventListener('click', openConfigEditor);
        }
        if (closeConfigEditorModal) {
            closeConfigEditorModal.addEventListener('click', closeConfigEditor);
        }
        if (closeConfigEditorBtn) {
            closeConfigEditorBtn.addEventListener('click', closeConfigEditor);
        }
        if (reloadConfigBtn) {
            reloadConfigBtn.addEventListener('click', loadCurrentConfig);
        }
        if (saveConfigBtn) {
            saveConfigBtn.addEventListener('click', saveConfig);
        }
        if (configEditorModal) {
            configEditorModal.addEventListener('click', (e) => {
                if (e.target === configEditorModal) {
                    closeConfigEditor();
                }
            });
        }
        document.getElementById('closeModalBtn')?.addEventListener('click', closeModal);
        document.getElementById('consolidationModal')?.addEventListener('click', (e) => e.target.id === 'consolidationModal' && closeModal());
        
        // Flag modal event listeners
        document.getElementById('closeFlagModal')?.addEventListener('click', closeFlagModal);
        document.getElementById('cancelFlagBtn')?.addEventListener('click', closeFlagModal);
        document.getElementById('confirmFlagBtn')?.addEventListener('click', confirmFlag);
        document.getElementById('flagModal')?.addEventListener('click', (e) => e.target.id === 'flagModal' && closeFlagModal());
        document.getElementById('prevPageBtn')?.addEventListener('click', () => {
            if (currentPage > 1) {
                currentPage--;
                displayCurrentPage();
            }
        });
        document.getElementById('nextPageBtn')?.addEventListener('click', () => {
            const totalPages = Math.ceil(sortedMappings.length / pageSize);
            if (currentPage < totalPages) {
                currentPage++;
                displayCurrentPage();
            }
        });
        document.getElementById('pageSizeSelector')?.addEventListener('change', (e) => {
            pageSize = parseInt(e.target.value);
            currentPage = 1; 
            displayCurrentPage();
        });
        document.getElementById('tableSortBy')?.addEventListener('change', (e) => {
            sortBy = e.target.value;
            currentPage = 1; 
            sortAndDisplayResults();
        });
        document.getElementById('prioritizeUnvalidated')?.addEventListener('change', (e) => {
            currentPage = 1;
            sortAndDisplayResults();
        });
    }

    // -----------------------------------------------------------------------------
    // 5.8. Main UI Flow Control
    // -----------------------------------------------------------------------------
    function startNewUpload() {
        resultsSection.style.display = 'none';
        const advancedSection = document.getElementById('advancedSection');
        if (advancedSection) advancedSection.style.display = 'none';
        const modelSettingsSection = document.getElementById('modelSettingsSection');
        if (modelSettingsSection) modelSettingsSection.style.display = 'none';
        const heroSection = document.querySelector('.hero-section');
        const workflowSection = document.getElementById('workflowSection');
        if (heroSection) heroSection.style.display = 'block';
        if (workflowSection) workflowSection.style.display = 'none';
        mainCard.style.display = 'block';
        statusManager.clearAll();
        fileInput.value = '';
        allMappings = [];
        summaryData = null;
        sortedMappings = [];
        currentPage = 1;
        pageSize = 100;
        sortBy = 'default';
        document.getElementById('paginationControls').style.display = 'none';
        
        // Ensure action buttons are properly enabled for new run
        enableActionButtons();
        
        window.scrollTo({ top: 0, behavior: 'smooth' });
        
        // Reset secondary pipeline to avoid event loop issues
        resetSecondaryPipeline();
    }

    // Reset secondary pipeline function
    async function resetSecondaryPipeline() {
        try {
            const response = await fetch(`${API_BASE}/api/secondary-pipeline/reset`, {
                method: 'POST',
                headers: {
                    'Content-Type': 'application/json'
                }
            });
            
            if (response.ok) {
                const result = await response.json();
                console.log('Secondary pipeline reset successfully:', result.message);
            } else {
                console.warn('Failed to reset secondary pipeline:', response.status);
            }
        } catch (error) {
            // Silent fail - don't disrupt the user flow if reset fails
            console.warn('Error resetting secondary pipeline:', error);
        }
    }

    // Expose startNewUpload globally for use in inline onclick handlers
    window.startNewUpload = startNewUpload;

    function scrollToModelSelection() {
        if (window.innerWidth <= 768) {
            setTimeout(() => {
                const modelStep = document.getElementById('retrieverStep');
                if (modelStep) {
                    modelStep.scrollIntoView({ behavior: 'smooth', block: 'start' });
                }
            }, 300);
        }
    }

    // -----------------------------------------------------------------------------
    // 5.9. Core Processing Logic
    // -----------------------------------------------------------------------------
    async function processExams(codes, jobName) {
        const totalCodes = codes.length;
        if (totalCodes >= BATCH_THRESHOLD) {
            statusManager.show(`Large dataset detected (${totalCodes} items). Using batch processing.`, 'info', 3000);
            await processBatch(codes, jobName);
        } else {
            statusManager.show(`Small dataset detected (${totalCodes} items). Using individual processing.`, 'info', 3000);
            await processIndividual(codes, jobName);
        }
    }

    async function processFile(file) {
        // Note: User name collection moved to commit time for better UX
        
        disableActionButtons('Processing uploaded file...');
        if (!file.name.endsWith('.json')) {
            statusManager.show('Please upload a valid JSON file.', 'error', 5000);
            enableActionButtons();
            return;
        }
        statusManager.clearAll();
        statusManager.showFileInfo(file.name, file.size);
        resultsSection.style.display = 'none';
        const reader = new FileReader();
        reader.onload = async function(e) {
            try {
                const codes = JSON.parse(e.target.result);
                if (!Array.isArray(codes) || codes.length === 0) {
                    throw new Error('JSON file is empty or not in the correct array format.');
                }
                console.log(`Processing ${codes.length} exam records...`);
                await processExams(codes, `File: ${file.name}`);
            } catch (error) {
                statusManager.show(`Error processing file: ${error.message}`, 'error', 0);
            } finally {
                enableActionButtons();
            }
        };
        reader.readAsText(file);
    }
    
    async function runRandomSample() {
        // Note: User name collection moved to commit time for better UX
        
        disableActionButtons('Processing random sample...');
        let statusId = null;
        try {
            if (mainCard) mainCard.style.display = 'none';
            statusManager.clearAll();
            
            // Get sample size early so it can be used throughout the function
            const sampleSize = parseInt(document.getElementById('sampleSizeInput').value) || 100;
            
            const modelDisplayName = formatModelName(currentModel);
            const rerankerDisplayName = formatRerankerName(currentReranker);
            statusId = statusManager.showProgress(`Running random sample with ${modelDisplayName} → ${rerankerDisplayName}`, 0, sampleSize);
            let pollingActive = true;
            let batchId = null;
            let progressCheckCount = 0;
            let hasSeenProgress = false; // Track if we've seen any progress data
            let pollFailures = 0;
            
            const pollProgress = async () => {
                if (!pollingActive) return;
                
                // If we don't have batchId yet, wait and retry
                if (!batchId) {
                    progressCheckCount++;
                    // Show progress that we're waiting for batch to start
                    if (statusId && progressCheckCount % 10 === 0) {
                        statusManager.updateProgress(statusId, 0, sampleSize, `Initializing batch processing... (${Math.floor(progressCheckCount/10)}s)`);
                    }
                    if (pollingActive && progressCheckCount < 300) { // Wait up to 30 seconds for batch to start
                        setTimeout(pollProgress, 100);
                    } else if (progressCheckCount >= 300) {
                        console.warn('Batch initialization timeout - stopping progress polling');
                        pollingActive = false;
                    }
                    return;
                }
                
                try {
                    const progressResponse = await fetch(`${apiConfig.baseUrl}/batch_progress/${batchId}`);
                    if (progressResponse.ok && pollingActive) {
                        pollFailures = 0; // Reset on success
                        const progressData = await progressResponse.json();
                        const { percentage = 0, processed = 0, total = sampleSize, success = 0, errors = 0 } = progressData;
                        hasSeenProgress = true; // Mark that we've seen progress data
                        console.log(`Progress update: ${processed}/${total} (${percentage}%) - ${success} success, ${errors} errors`);
                        if (statusId) {
                            statusManager.updateProgress(statusId, processed, total, `Random sample (${percentage}% - ${success} success, ${errors} errors)`);
                        }
                        if (percentage < 100 && processed < total && pollingActive) {
                            // Use more frequent polling for smaller samples to catch progress updates
                            const pollInterval = sampleSize <= 50 ? 200 : 500;
                            setTimeout(pollProgress, pollInterval);
                        } else {
                            pollingActive = false;
                        }
                    } else if (progressResponse.status === 404 && pollingActive) {
                        pollFailures++;
                        // Progress file not found - could mean batch not ready OR processing completed
                        if (hasSeenProgress) {
                            // We've seen progress before, so 404 now likely means completion
                            console.log('Progress file not found after seeing progress - assuming completion');
                            pollingActive = false;
                            return;
                        } else if (pollFailures > 150) { // Timeout after ~30-75s
                            pollingActive = false;
                            console.error('Polling for progress file timed out.');
                            if (statusId) statusManager.remove(statusId);
                            statusManager.show('Error: Polling for progress file timed out.', 'error', 0);
                            enableActionButtons();
                        } else {
                            // Batch not ready yet, wait and retry
                            console.log('Batch progress not available yet, retrying...');
                            // Use more frequent polling for smaller samples to catch initialization faster
                            const pollInterval = sampleSize <= 50 ? 200 : 500;
                            setTimeout(pollProgress, pollInterval);
                        }
                    } else if (!progressResponse.ok && pollingActive) {
                        console.warn(`Progress response not OK: ${progressResponse.status} ${progressResponse.statusText}`);
                        setTimeout(pollProgress, 1000);
                    }
                } catch (progressError) {
                    console.warn('Progress polling error:', progressError);
                    if (pollingActive) setTimeout(pollProgress, 1000);
                }
            };
            
            // Start progress polling immediately
            setTimeout(pollProgress, 100);
            // Extended timeout for larger processing runs (5 minutes)
            setTimeout(() => { 
                pollingActive = false;
                console.log('Progress polling timeout reached (5 minutes)'); 
            }, 300000);

            const enableSecondary = document.getElementById('enableSecondaryPipeline')?.checked || false;
            const selectedDataSources = getSelectedDataSources();
            const response = await fetch(`${apiConfig.baseUrl}/random_sample`, {
                method: 'POST',
                headers: { 'Content-Type': 'application/json' },
                body: JSON.stringify({ 
                    model: currentModel, 
                    reranker: currentReranker, 
                    enable_secondary_pipeline: enableSecondary, 
                    sample_size: sampleSize,
                    data_sources: selectedDataSources
                })
            });
            
            if (!response.ok) {
                pollingActive = false;
                throw new Error(`Random sample failed: ${response.statusText}`);
            }
            const result = await response.json();
            if (result.error) {
                pollingActive = false;
                throw new Error(result.error);
            }
            
            // Check if processing is already complete (synchronous mode)
            if (result.r2_url && result.processing_stats) {
                // Processing completed synchronously, skip polling
                pollingActive = false;
                batchId = result.batch_id;
                console.log(`Synchronous processing completed with batch ID: ${batchId}`);
                // Update progress to show completion
                if (statusId) {
                    const { successful = 0, total_processed = 0 } = result.processing_stats;
                    statusManager.updateProgress(statusId, total_processed, total_processed, `Processing completed (${successful} successful)`);
                }
            } else if (result.batch_id) {
                // Async processing started, begin polling
                batchId = result.batch_id;
                console.log(`Batch started with ID: ${batchId}`);
                // Update progress to show batch has started
                if (statusId) {
                    statusManager.updateProgress(statusId, 0, sampleSize, `Batch processing started (ID: ${batchId})`);
                }
            }
            
            // Wait for polling to complete before proceeding
            let finalProgressData = null;
            while (pollingActive && batchId) {
                await new Promise(resolve => setTimeout(resolve, 1000));
                
                // Try to get the final progress data one more time to ensure we have the complete info
                if (!pollingActive) {
                    try {
                        const finalProgressResponse = await fetch(`${apiConfig.baseUrl}/batch_progress/${batchId}`);
                        if (finalProgressResponse.ok) {
                            finalProgressData = await finalProgressResponse.json();
                        }
                    } catch (error) {
                        console.warn('Could not fetch final progress data:', error);
                    }
                }
            }
            
            pollingActive = false;
            
            // For async processing, use the final progress data if available
            let finalResult = result;
            if (finalProgressData && finalProgressData.status === 'completed') {
                finalResult = {
                    batch_id: batchId,
                    r2_url: finalProgressData.r2_url,
                    processing_stats: finalProgressData.processing_stats
                };
                console.log('Using final progress data for results');
            } else if (batchId && !result.r2_url) {
                if (statusId) statusManager.remove(statusId);
                statusId = statusManager.show('Fetching final results...', 'progress');
                
                try {
                    // Try to get the final results from the batch results endpoint as fallback
                    const resultsResponse = await fetch(`${apiConfig.baseUrl}/get_batch_results/batch_results_${batchId}.jsonl`);
                    if (resultsResponse.ok) {
                        const resultsData = await resultsResponse.json();
                        // Construct a result object similar to what synchronous processing would return
                        finalResult = {
                            batch_id: batchId,
                            r2_url: resultsData.r2_url,
                            processing_stats: resultsData.processing_stats || {
                                total_processed: resultsData.results?.length || 0,
                                successful: resultsData.results?.filter(r => r.status === 'success').length || 0
                            }
                        };
                        console.log('Successfully fetched final batch results as fallback');
                    } else {
                        console.warn('Could not fetch batch results, continuing with basic completion message');
                    }
                } catch (fetchError) {
                    console.warn('Error fetching batch results:', fetchError);
                }
            }
            
            if (statusId) statusManager.remove(statusId);
            statusId = statusManager.show(`✅ Processing completed! ${finalResult.processing_stats?.successful || finalResult.processing_stats?.processed_successfully || 'Unknown'} items processed`, 'success', 2000);
            await new Promise(resolve => setTimeout(resolve, 2000));
            if (statusId) statusManager.remove(statusId);
            statusId = statusManager.show('Fetching results for display...', 'progress');
            
            if (finalResult.r2_url) {
                try {
                    const resultsResponse = await fetch(finalResult.r2_url);
                    if (resultsResponse.ok) {
                        const resultsData = await resultsResponse.json();
                        const results = resultsData.results || resultsData;
                        if (results && results.length > 0) {
                            if (statusId) statusManager.remove(statusId);
                            statusId = statusManager.show('Analyzing results and generating display...', 'progress');
                            const mappedResults = results.map(item => ({
                                data_source: item.input?.DATA_SOURCE || item.input?.data_source || item.output?.data_source,
                                modality_code: item.input?.MODALITY_CODE || item.input?.modality_code || item.output?.modality_code,
                                exam_code: item.input?.EXAM_CODE || item.input?.exam_code || item.output?.exam_code,
                                exam_name: item.input?.EXAM_NAME || item.input?.exam_name || item.output?.exam_name,
                                clean_name: item.status === 'success' ? item.output?.clean_name : `ERROR: ${item.error}`,
                                snomed: item.status === 'success' ? item.output?.snomed || {} : {},
                                components: item.status === 'success' ? item.output?.components || {} : {},
                                all_candidates: item.status === 'success' ? item.output?.all_candidates || [] : [],
                                ambiguous: item.status === 'success' ? item.output?.ambiguous : false,
                                secondary_pipeline_applied: item.status === 'success' ? item.output?.secondary_pipeline_applied || false : false,
                                secondary_pipeline_details: item.status === 'success' ? item.output?.secondary_pipeline_details : undefined,
                                // Handle cache hits - set validation_status for cached entries
                                validation_status: (item.status === 'success' && item.output?.cached_skip && item.output?.cache_type === 'approved') ? 'approved' : 
                                                  (item.cached_skip && item.cache_type === 'rejected') ? 'rejected' : undefined,
                                validation_notes: (item.status === 'success' && item.output?.cached_skip && item.output?.cache_type === 'approved') ? 'Previously approved (cached)' : 
                                                 (item.cached_skip && item.cache_type === 'rejected') ? 'Previously rejected (cached)' : undefined,
                                timestamp_reviewed: (item.status === 'success' && item.output?.cached_skip && item.output?.cache_type === 'approved') ? item.output?.cached_at : 
                                                   (item.cached_skip && item.cache_type === 'rejected') ? item.cached_at : undefined
                            }));
                            allMappings = mappedResults;
                            updatePageTitle(`Random Sample (${finalResult.processing_stats?.sample_size || finalResult.processing_stats?.total_processed} items)`);
                            try {
                                runAnalysis(allMappings);
                                const successMessage = `✅ Random sample completed! ${finalResult.processing_stats?.processed_successfully || finalResult.processing_stats?.successful || 'Unknown'} items processed`;
                                statusManager.show(successMessage, 'success', 5000);
                                if (mainCard) mainCard.style.display = 'block';
                            } catch (analysisError) {
                                console.error('Error during results analysis:', analysisError);
                                statusManager.show('❌ Error displaying results', 'error', 5000);
                                if (mainCard) mainCard.style.display = 'block';
                            }
                        } else {
                            throw new Error(`No results found in R2 data. Structure: ${JSON.stringify(Object.keys(resultsData || {}))}`);
                        }
                    } else {
                        throw new Error(`Failed to fetch results: ${resultsResponse.statusText}`);
                    }
                } catch (fetchError) {
                    console.error('Failed to fetch results from R2:', fetchError);
                    if (statusId) statusManager.remove(statusId);
                    const successMessage = `✅ Random sample completed! ${finalResult.processing_stats?.successful} items processed`;
                    const urlMessage = `<br><a href="${finalResult.r2_url}" target="_blank" style="color: #4CAF50; text-decoration: underline;">View Results on R2</a>`;
                    statusManager.show(successMessage + urlMessage, 'success', 10000);
                }
            } else {
                if (statusId) statusManager.remove(statusId);
                statusManager.show('✅ Processing completed but no results URL available', 'warning', 5000);
            }
        } catch (error) {
            console.error('Random sample failed:', error);
            if (statusId) statusManager.remove(statusId);
            statusManager.show(`❌ Random Sample Failed: ${error.message}`, 'error', 0);
            if (mainCard) mainCard.style.display = 'block';
        } finally {
            if (randomSampleButton) {
                randomSampleButton.disabled = false;
                randomSampleButton.innerHTML = 'Random Sample';
            }
            enableActionButtons();
        }
    }

    async function processBatch(codes, jobName) {
        allMappings = [];
        const totalCodes = codes.length;
        let progressId = null;
        try {
            const allExams = codes.map(code => ({
                exam_name: code.EXAM_NAME,
                modality_code: code.MODALITY_CODE,
                data_source: code.DATA_SOURCE,
                exam_code: code.EXAM_CODE
            }));
            progressId = statusManager.showProgress(`Processing ${jobName}`, 0, totalCodes);
            const response = await fetch(BATCH_API_URL, {
                method: 'POST',
                headers: { 'Content-Type': 'application/json' },
                body: JSON.stringify({ exams: allExams, model: currentModel, reranker: currentReranker })
            });
            if (!response.ok) {
                const errorText = await response.text();
                throw new Error(`Batch API failed: ${errorText}`);
            }
            const batchResult = await response.json();
            if (batchResult.batch_id && progressId) {
                let processingComplete = false;
                let finalResults = null;
                let hasSeenProgress = false;
                let pollAttempts = 0;
                
                const pollProgress = async () => {
<<<<<<< HEAD
                    if (processingComplete) return;
                    pollAttempts++;

=======
                    // Check if polling should continue
                    if (processingComplete) {
                        return; // Stop if already completed
                    }
                    
>>>>>>> 20f39fc4
                    try {
                        const progressResponse = await fetch(`${apiConfig.baseUrl}/batch_progress/${batchResult.batch_id}`);
                        if (progressResponse.ok) {
                            hasSeenProgress = true;
                            pollAttempts = 0; // Reset on success
                            const progressData = await progressResponse.json();
                            const { percentage = 0, processed = 0, total = totalCodes, success = 0, errors = 0, status } = progressData;
                            statusManager.updateProgress(progressId, processed, total, `Processing ${jobName} (${percentage}% - ${success} success, ${errors} errors)`);
                            
                            if (status === 'completed' || (percentage >= 100 && processed >= total)) {
                                statusManager.updateProgress(progressId, total, total, `Completed processing ${jobName} (${success} success, ${errors} errors)`);
                                processingComplete = true;
                                
                                // Try to fetch results from the batch processing
                                try {
                                    const resultsResponse = await fetch(`${apiConfig.baseUrl}/get_batch_results/batch_results_${batchResult.batch_id}.jsonl`);
                                    if (resultsResponse.ok) {
                                        const resultsData = await resultsResponse.json();
                                        finalResults = resultsData.results || [];
                                    }
                                } catch (resultsError) {
                                    console.warn('Could not fetch batch results:', resultsError);
                                }
                                
                                return; // Stop polling
                            } else if (status === 'failed') {
                                statusManager.updateProgress(progressId, processed, total, `Processing failed: ${progressData.error || 'Unknown error'}`);
                                processingComplete = true;
                                return;
                            }
                            
                            const pollInterval = totalCodes <= 50 ? 200 : 1000;
<<<<<<< HEAD
                            setTimeout(pollProgress, pollInterval);

                        } else if (progressResponse.status === 404) {
                            if (hasSeenProgress) {
                                statusManager.updateProgress(progressId, totalCodes, totalCodes, `Completed processing ${jobName}`);
                                processingComplete = true;
                                return;
                            } else if (pollAttempts > 60) { // ~1 minute timeout
                                throw new Error("Polling timed out waiting for progress file to be created.");
                            } else {
                                // Progress file not ready yet, retry
                                const pollInterval = totalCodes <= 50 ? 200 : 1000;
                                setTimeout(pollProgress, pollInterval);
                            }
                        } else {
                            throw new Error(`Progress check failed with status ${progressResponse.status}`);
                        }
                    } catch (progressError) {
                        statusManager.show(`Processing failed: ${progressError.message}`, 'error', 0);
                        console.error('Polling error in processBatch:', progressError);
=======
                            if (!processingComplete) {
                                setTimeout(pollProgress, pollInterval);
                            }
                        } else {
                            // 404 or other error indicates completion
                            console.log('Progress file not found - assuming completion');
                            statusManager.updateProgress(progressId, totalCodes, totalCodes, `Completed processing ${jobName}`);
                            processingComplete = true;
                            return; // Stop polling when progress file not found (indicates completion)
                        }
                    } catch (progressError) {
                        console.warn('Progress polling error:', progressError);
                        statusManager.updateProgress(progressId, totalCodes, totalCodes, `Completed processing ${jobName}`);
>>>>>>> 20f39fc4
                        processingComplete = true;
                        return; // Stop polling on error
                    }
                };
                
                // Start polling
                setTimeout(pollProgress, 500);
                
                // Wait for processing to complete
                while (!processingComplete) {
                    await new Promise(resolve => setTimeout(resolve, 1000));
                }
                
                // Process final results if available
                if (finalResults && finalResults.length > 0) {
                    const chunkMappings = finalResults.map(item => ({
                        data_source: item.input.DATA_SOURCE || item.input.data_source || item.output.data_source,
                        modality_code: item.input.MODALITY_CODE || item.input.modality_code || item.output.modality_code,
                        exam_code: item.input.EXAM_CODE || item.input.exam_code || item.output.exam_code,
                        exam_name: item.input.EXAM_NAME || item.input.exam_name || item.output.exam_name,
                        clean_name: item.status === 'success' ? item.output.clean_name : `ERROR: ${item.error}`,
                        snomed: item.status === 'success' ? item.output.snomed || {} : {},
                        components: item.status === 'success' ? item.output.components || {} : {},
                        all_candidates: item.status === 'success' ? item.output.all_candidates || [] : [],
                        ambiguous: item.status === 'success' ? item.output.ambiguous : false,
                        secondary_pipeline_applied: item.status === 'success' ? item.output.secondary_pipeline_applied || false : false,
                        secondary_pipeline_details: item.status === 'success' ? item.output.secondary_pipeline_details : undefined,
                        validation_status: (item.status === 'success' && item.output?.cached_skip && item.output?.cache_type === 'approved') ? 'approved' : 
                                          (item.cached_skip && item.cache_type === 'rejected') ? 'rejected' : undefined,
                        validation_notes: (item.status === 'success' && item.output?.cached_skip && item.output?.cache_type === 'approved') ? 'Previously approved (cached)' : 
                                         (item.cached_skip && item.cache_type === 'rejected') ? 'Previously rejected (cached)' : undefined,
                        timestamp_reviewed: (item.status === 'success' && item.output?.cached_skip && item.output?.cache_type === 'approved') ? item.output?.cached_at : 
                                           (item.cached_skip && item.cache_type === 'rejected') ? item.cached_at : undefined
                    }));
                    allMappings.push(...chunkMappings);
                    statusManager.show(`Successfully processed ${allMappings.length} records from ${jobName}.`, 'success', 5000);
                    runAnalysis(allMappings);
                } else {
                    statusManager.show(`Processing completed but no results could be retrieved. Batch ID: ${batchResult.batch_id}`, 'warning', 10000);
                }
                
            } else if (progressId) {
                statusManager.updateProgress(progressId, totalCodes, totalCodes, `Completed processing ${jobName}`);
            }
            
            // Legacy handling for backwards compatibility (if batch_id is not provided)
            if (batchResult.r2_url) {
                try {
                    const r2Response = await fetch(batchResult.r2_url);
                    if (r2Response.ok) {
                        const r2Data = await r2Response.json();
                        if (r2Data.results && r2Data.results.length > 0) {
                            const chunkMappings = r2Data.results.map(item => ({
                                data_source: item.input.DATA_SOURCE || item.input.data_source || item.output.data_source,
                                modality_code: item.input.MODALITY_CODE || item.input.modality_code || item.output.modality_code,
                                exam_code: item.input.EXAM_CODE || item.input.exam_code || item.output.exam_code,
                                exam_name: item.input.EXAM_NAME || item.input.exam_name || item.output.exam_name,
                                clean_name: item.status === 'success' ? item.output.clean_name : `ERROR: ${item.error}`,
                                snomed: item.status === 'success' ? item.output.snomed || {} : {},
                                components: item.status === 'success' ? item.output.components || {} : {},
                                all_candidates: item.status === 'success' ? item.output.all_candidates || [] : [],
                                ambiguous: item.status === 'success' ? item.output.ambiguous : false,
                                secondary_pipeline_applied: item.status === 'success' ? item.output.secondary_pipeline_applied || false : false,
                                secondary_pipeline_details: item.status === 'success' ? item.output.secondary_pipeline_details : undefined,
                                // Handle cache hits - set validation_status for cached entries
                                validation_status: (item.status === 'success' && item.output?.cached_skip && item.output?.cache_type === 'approved') ? 'approved' : 
                                                  (item.cached_skip && item.cache_type === 'rejected') ? 'rejected' : undefined,
                                validation_notes: (item.status === 'success' && item.output?.cached_skip && item.output?.cache_type === 'approved') ? 'Previously approved (cached)' : 
                                                 (item.cached_skip && item.cache_type === 'rejected') ? 'Previously rejected (cached)' : undefined,
                                timestamp_reviewed: (item.status === 'success' && item.output?.cached_skip && item.output?.cache_type === 'approved') ? item.output?.cached_at : 
                                                   (item.cached_skip && item.cache_type === 'rejected') ? item.cached_at : undefined
                            }));
                            allMappings.push(...chunkMappings);
                        } else {
                            throw new Error('No results found in R2 data');
                        }
                    } else {
                        throw new Error(`Failed to fetch from R2: ${r2Response.statusText}`);
                    }
                } catch (error) {
                    statusManager.show(`Processing complete. <a href="${batchResult.r2_url}" target="_blank">View results on R2</a>`, 'success', 0);
                    return;
                }
            } else if (batchResult.results) {
                const chunkMappings = batchResult.results.map(item => ({
                    data_source: item.input.DATA_SOURCE || item.input.data_source || item.output.data_source,
                    modality_code: item.input.MODALITY_CODE || item.input.modality_code || item.output.modality_code,
                    exam_code: item.input.EXAM_CODE || item.input.exam_code || item.output.exam_code,
                    exam_name: item.input.EXAM_NAME || item.input.exam_name || item.output.exam_name,
                    clean_name: item.status === 'success' ? item.output.clean_name : `ERROR: ${item.error}`,
                    snomed: item.status === 'success' ? item.output.snomed || {} : {},
                    components: item.status === 'success' ? item.output.components || {} : {},
                    all_candidates: item.status === 'success' ? item.output.all_candidates || [] : [],
                    ambiguous: item.status === 'success' ? item.output.ambiguous : false,
                    secondary_pipeline_applied: item.status === 'success' ? item.output.secondary_pipeline_applied || false : false,
                    secondary_pipeline_details: item.status === 'success' ? item.output.secondary_pipeline_details : undefined,
                    // Handle cache hits - set validation_status for cached entries
                    validation_status: (item.status === 'success' && item.output?.cached_skip && item.output?.cache_type === 'approved') ? 'approved' : 
                                      (item.cached_skip && item.cache_type === 'rejected') ? 'rejected' : undefined,
                    validation_notes: (item.status === 'success' && item.output?.cached_skip && item.output?.cache_type === 'approved') ? 'Previously approved (cached)' : 
                                     (item.cached_skip && item.cache_type === 'rejected') ? 'Previously rejected (cached)' : undefined,
                    timestamp_reviewed: (item.status === 'success' && item.output?.cached_skip && item.output?.cache_type === 'approved') ? item.output?.cached_at : 
                                       (item.cached_skip && item.cache_type === 'rejected') ? item.cached_at : undefined
                }));
                allMappings.push(...chunkMappings);
            } else {
                throw new Error('Unexpected response format from server. No R2 URL or inline results found.');
            }
            statusManager.show(`Successfully processed ${allMappings.length} records from ${jobName}.`, 'success', 5000);
            runAnalysis(allMappings);
        } catch (error) {
            if (progressId) statusManager.remove(progressId);
            statusManager.show(`Processing failed: ${error.message}`, 'error', 0);
            console.error('Batch processing error:', error);
        }
    }

    async function processIndividual(codes, jobName) {
        allMappings = [];
        const totalCodes = codes.length;
        let progressId = null;
        let processedCount = 0;
        let errorCount = 0;
        try {
            progressId = statusManager.showProgress(`Processing ${jobName}`, 0, totalCodes);
            const concurrencyLimit = 3;
            const results = [];
            for (let i = 0; i < codes.length; i += concurrencyLimit) {
                const batch = codes.slice(i, i + concurrencyLimit);
                const batchPromises = batch.map(async (code) => {
                    try {
                        const examData = { exam_name: code.EXAM_NAME, modality_code: code.MODALITY_CODE, model: currentModel, reranker: currentReranker };
                        const response = await fetch(INDIVIDUAL_API_URL, { method: 'POST', headers: { 'Content-Type': 'application/json' }, body: JSON.stringify(examData) });
                        if (!response.ok) {
                            const errorText = await response.text();
                            throw new Error(`API failed: ${errorText}`);
                        }
                        const result = await response.json();
                        return { status: 'success', input: code, output: result };
                    } catch (error) {
                        return { status: 'error', input: code, error: error.message };
                    }
                });
                const batchResults = await Promise.all(batchPromises);
                results.push(...batchResults);
                processedCount = results.filter(r => r.status === 'success').length;
                errorCount = results.filter(r => r.status === 'error').length;
                if (progressId) {
                    statusManager.updateProgress(progressId, processedCount + errorCount, totalCodes, `Processing ${jobName}`);
                }
            }
            const chunkMappings = results.map(item => ({
                data_source: item.input.DATA_SOURCE || item.input.data_source || item.output.data_source,
                modality_code: item.input.MODALITY_CODE || item.input.modality_code || item.output.modality_code,
                exam_code: item.input.EXAM_CODE || item.input.exam_code || item.output.exam_code,
                exam_name: item.input.EXAM_NAME || item.input.exam_name || item.output.exam_name,
                clean_name: item.status === 'success' ? item.output.clean_name : `ERROR: ${item.error}`,
                snomed: item.status === 'success' ? item.output.snomed || {} : {},
                components: item.status === 'success' ? item.output.components || {} : {},
                all_candidates: item.status === 'success' ? item.output.all_candidates || [] : [],
                ambiguous: item.status === 'success' ? item.output.ambiguous : false,
                secondary_pipeline_applied: item.status === 'success' ? item.output.secondary_pipeline_applied || false : false,
                secondary_pipeline_details: item.status === 'success' ? item.output.secondary_pipeline_details : undefined,
                // Handle cache hits - set validation_status for cached entries
                validation_status: (item.status === 'success' && item.output?.cached_skip && item.output?.cache_type === 'approved') ? 'approved' : 
                                  (item.cached_skip && item.cache_type === 'rejected') ? 'rejected' : undefined,
                validation_notes: (item.status === 'success' && item.output?.cached_skip && item.output?.cache_type === 'approved') ? 'Previously approved (cached)' : 
                                 (item.cached_skip && item.cache_type === 'rejected') ? 'Previously rejected (cached)' : undefined,
                timestamp_reviewed: (item.status === 'success' && item.output?.cached_skip && item.output?.cache_type === 'approved') ? item.output?.cached_at : 
                                   (item.cached_skip && item.cache_type === 'rejected') ? item.cached_at : undefined
            }));
            allMappings.push(...chunkMappings);
            statusManager.show(`Successfully processed ${processedCount} records. ${errorCount > 0 ? `${errorCount} errors.` : ''}`, errorCount > 0 ? 'warning' : 'success', 5000);
            runAnalysis(allMappings);
        } catch (error) {
            if (progressId) statusManager.remove(progressId);
            statusManager.show(`Individual processing failed: ${error.message}`, 'error', 0);
            console.error('Individual processing error:', error);
        }
    }

    // -----------------------------------------------------------------------------
    // 5.10. Config Editor Logic
    // -----------------------------------------------------------------------------
    async function openConfigEditor() {
        if (configEditorModal) {
            configEditorModal.style.display = 'block';
            document.body.style.overflow = 'hidden';
            await loadCurrentConfig();
        }
    }
    
    function closeConfigEditor() {
        if (configEditorModal) {
            configEditorModal.style.display = 'none';
            document.body.style.overflow = 'auto';
        }
    }
    
    async function loadCurrentConfig() {
        try {
            if (reloadConfigBtn) {
                reloadConfigBtn.disabled = true;
                reloadConfigBtn.innerHTML = '🔄 Loading...';
            }
            configStatus.textContent = 'Loading...';
            configEditor.value = 'Loading configuration from R2...';
            const response = await fetch(`${apiConfig.baseUrl}/config/current`, { method: 'GET' });
            if (!response.ok) {
                const errorData = await response.json();
                throw new Error(errorData.error || `Failed to load config: ${response.statusText}`);
            }
            const result = await response.json();
            configEditor.value = result.config_yaml;
            configStatus.textContent = `Loaded at ${new Date(result.timestamp).toLocaleTimeString()}`;
        } catch (error) {
            console.error('Failed to load config:', error);
            configEditor.value = `# Error loading configuration:
# ${error.message}`;
            configStatus.textContent = 'Error loading config';
            statusManager.show(`❌ Failed to load config: ${error.message}`, 'error', 5000);
        } finally {
            if (reloadConfigBtn) {
                reloadConfigBtn.disabled = false;
                reloadConfigBtn.innerHTML = '🔄 Reload';
            }
        }
    }
    
    async function saveConfig() {
        try {
            if (saveConfigBtn) {
                saveConfigBtn.disabled = true;
                saveConfigBtn.innerHTML = '💾 Saving...';
            }
            const configYamlContent = configEditor.value;
            if (!configYamlContent.trim()) {
                statusManager.show('Configuration cannot be empty', 'error', 5000);
                return;
            }
            configStatus.textContent = 'Saving...';
            const response = await fetch(`${apiConfig.baseUrl}/config/update`, {
                method: 'POST',
                headers: { 'Content-Type': 'application/json' },
                body: JSON.stringify({ config_yaml: configYamlContent })
            });
            if (!response.ok) {
                const errorData = await response.json();
                throw new Error(errorData.error || `Save failed: ${response.statusText}`);
            }
            const result = await response.json();
            configStatus.textContent = `Saved at ${new Date(result.timestamp).toLocaleTimeString()}`;
            statusManager.show('✓ Config saved successfully. Cache rebuild initiated.', 'success', 8000);
        } catch (error) {
            console.error('Failed to save config:', error);
            configStatus.textContent = 'Error saving config';
            statusManager.show(`❌ Failed to save config: ${error.message}`, 'error', 10000);
        } finally {
            if (saveConfigBtn) {
                saveConfigBtn.disabled = false;
                saveConfigBtn.innerHTML = '💾 Save';
            }
        }
    }

    // -----------------------------------------------------------------------------
    // 5.11. Results Analysis & Display
    // -----------------------------------------------------------------------------
    function runAnalysis(mappings) {
        statusManager.clearAll();
        summaryData = generateAnalyticsSummary(mappings);
        updateStatsUI(summaryData);
        updateResultsTitle();
        sortedMappings = [...mappings];
        sortAndDisplayResults();
        generateSourceLegend(mappings);
        resultsSection.style.display = 'block';
        const heroSection = document.querySelector('.hero-section');
        const workflowSection = document.getElementById('workflowSection');
        if (heroSection) heroSection.style.display = 'none';
        if (workflowSection) workflowSection.style.display = 'none';
        mainCard.style.display = 'block';
    }

    function updateResultsTitle() {
        const titleElement = document.getElementById('resultsTitle');
        const rerankerDisplayName = formatRerankerName(currentReranker);
        titleElement.textContent = `Cleaning Results with ${rerankerDisplayName}`;
    }
    
    function updatePageTitle(title) {
        document.title = `${title} - Radiology Cleaner`;
        const titleElement = document.getElementById('resultsTitle');
        if (titleElement) {
            titleElement.textContent = title;
        }
    }

    function generateSourceLegend(mappings) {
        const uniqueSources = [...new Set(mappings.map(item => item.data_source))];
        const sourceNames = getSourceNames();
        let legendContainer = document.getElementById('sourceLegend');
        if (!legendContainer) {
            legendContainer = document.createElement('div');
            legendContainer.id = 'sourceLegend';
            legendContainer.className = 'source-legend';
            const fullView = document.getElementById('fullView');
            if (fullView) {
                fullView.insertBefore(legendContainer, fullView.firstChild);
            }
        }
        let legendHTML = '<div class="source-legend-grid">';
        uniqueSources.forEach(source => {
            const color = getSourceColor(source);
            const displayName = sourceNames[source] || source;
            legendHTML += `<div class="source-legend-item"><div class="source-legend-color" style="background-color: ${color};"></div><span>${displayName}</span></div>`;
        });
        legendHTML += '</div>';
        legendContainer.innerHTML = legendHTML;
    }

    function updateStatsUI(summary) {
        document.getElementById('originalCount').textContent = summary.totalOriginalCodes;
        document.getElementById('cleanCount').textContent = summary.uniqueCleanNames;
        document.getElementById('consolidationRatio').textContent = `${summary.consolidationRatio}:1`;
        document.getElementById('modalityCount').textContent = Object.keys(summary.modalityBreakdown).length;
        document.getElementById('avgConfidence').textContent = `${summary.avgConfidence}%`;
    }

    const sourceColorPalette = ['#1f77b4', '#ff7f0e', '#2ca02c', '#d62728', '#9467bd', '#8c564b', '#e377c2', '#7f7f7f', '#bcbd22', '#17becf', '#ff1493', '#00ced1', '#ff4500', '#32cd32', '#ba55d3'];
    const sourceColors = {};
    function getSourceColor(source) {
        if (!sourceColors[source]) {
            const colorIndex = Object.keys(sourceColors).length % sourceColorPalette.length;
            sourceColors[source] = sourceColorPalette[colorIndex];
        }
        return sourceColors[source];
    }

    function sortAndDisplayResults() {
        applySortToMappings();
        displayCurrentPage();
    }

    function displayCurrentPage() {
        const startIndex = (currentPage - 1) * pageSize;
        const endIndex = startIndex + pageSize;
        const pageData = sortedMappings.slice(startIndex, endIndex);
        displayResults(pageData);
        document.getElementById('paginationControls').style.display = sortedMappings.length > pageSize ? 'flex' : 'none';
        const totalPages = Math.ceil(sortedMappings.length / pageSize);
        document.getElementById('pageInfo').textContent = `Page ${currentPage} of ${totalPages}`;
        document.getElementById('prevPageBtn').disabled = currentPage <= 1;
        document.getElementById('nextPageBtn').disabled = currentPage >= totalPages;
        document.getElementById('tableInfo').textContent = `Showing ${startIndex + 1}-${Math.min(endIndex, sortedMappings.length)} of ${sortedMappings.length} results`;
    }
    
    function applySortToMappings() {
        const prioritizeUnvalidated = document.getElementById('prioritizeUnvalidated')?.checked ?? true;
        
        // Helper function to check if an item has been validated
        function isValidated(item) {
            const mappingId = item.mapping_id || item.id;
            
            // Check current validation state (decisions made in this session)
            if (window.currentValidationState && mappingId) {
                const validationState = window.currentValidationState[mappingId];
                if (validationState && validationState.validator_decision && 
                    ['approve', 'reject', 'skip', 'unapprove'].includes(validationState.validator_decision)) {
                    return true;
                }
            }
            
            // Check persistent validation status (previously approved/rejected items)
            if (item.validation_status && ['approved', 'rejected'].includes(item.validation_status)) {
                return true;
            }
            
            return false;
        }
        
        // First apply the requested sorting
        switch (sortBy) {
            case 'confidence-desc':
                sortedMappings.sort((a, b) => (b.components?.confidence || 0) - (a.components?.confidence || 0));
                break;
            case 'confidence-asc':
                sortedMappings.sort((a, b) => (a.components?.confidence || 0) - (b.components?.confidence || 0));
                break;
            case 'name-asc':
                sortedMappings.sort((a, b) => (a.clean_name || '').localeCompare(b.clean_name || ''));
                break;
            case 'name-desc':
                sortedMappings.sort((a, b) => (b.clean_name || '').localeCompare(a.clean_name || ''));
                break;
            default:
                sortedMappings = [...(window.allMappings || allMappings)];
        }
        
        // Then apply validation priority if enabled
        if (prioritizeUnvalidated) {
            sortedMappings.sort((a, b) => {
                const aValidated = isValidated(a);
                const bValidated = isValidated(b);
                
                // Prioritize unvalidated (return negative if a is unvalidated and b is validated)
                if (!aValidated && bValidated) return -1;
                if (aValidated && !bValidated) return 1;
                return 0; // Keep original sort order for items with same validation status
            });
        }
    }

    function displayResults(results) {
        resultsBody.innerHTML = '';
        const resultsMobile = document.getElementById('resultsMobile');
        if (resultsMobile) resultsMobile.innerHTML = '';
        results.forEach(item => {
            const row = resultsBody.insertRow();
            const sourceCell = row.insertCell();
            sourceCell.style.cssText = `width: 12px; padding: 0; background-color: ${getSourceColor(item.data_source)}; border-right: none; position: relative;`;
            const sourceNames = getSourceNames();
            sourceCell.title = sourceNames[item.data_source] || item.data_source;
            row.insertCell().textContent = item.exam_code;
            row.insertCell().textContent = item.exam_name;
            const cleanNameCell = row.insertCell();
            if (item.clean_name && item.clean_name.startsWith('ERROR')) {
                cleanNameCell.innerHTML = `<span class="error-message">${item.clean_name}</span>`;
            } else if (item.all_candidates && item.all_candidates.length > 1) {
                const tooltipHTML = item.all_candidates.map((candidate, index) => 
                    `<div class="candidate-item">${index + 1}. ${candidate.primary_name} <span class="confidence">(${candidate.confidence.toFixed(2)})</span></div>`
                ).join('');
                cleanNameCell.innerHTML = `
                    <div class="tooltip-container">
                        <strong class="clean-name-hover">${item.clean_name || 'Unknown'}</strong>
                        <div class="tooltip-content">
                            <div class="tooltip-header">All Candidates:</div>
                            ${tooltipHTML}
                        </div>
                    </div>
                `;
                const tooltipContainer = cleanNameCell.querySelector('.tooltip-container');
                const tooltipContent = cleanNameCell.querySelector('.tooltip-content');
                tooltipContainer.addEventListener('mouseenter', function(e) {
                    const rect = this.getBoundingClientRect();
                    const tooltipRect = tooltipContent.getBoundingClientRect();
                    let left = rect.right + 10;
                    let top = rect.top + (rect.height / 2) - (tooltipRect.height / 2);
                    if (left + tooltipRect.width > window.innerWidth) {
                        left = rect.left - tooltipRect.width - 10;
                    }
                    if (top < 0) top = 10;
                    if (top + tooltipRect.height > window.innerHeight) {
                        top = window.innerHeight - tooltipRect.height - 10;
                    }
                    tooltipContent.style.left = left + 'px';
                    tooltipContent.style.top = top + 'px';
                });
            } else {
                cleanNameCell.innerHTML = `<strong>${item.clean_name || 'Unknown'}</strong>`;
            }
            const snomedFsnCell = row.insertCell();
            snomedFsnCell.innerHTML = item.snomed?.fsn ? `<div>${item.snomed.fsn}</div>` + (item.snomed.id ? `<div style="font-size: 0.8em; color: #666; margin-top: 2px;">${item.snomed.id}</div>` : '') : '<span style="color: #999;">-</span>';
            const tagsCell = row.insertCell();
            let tagsHTML = '';
            const { anatomy, laterality, contrast, technique, gender_context, age_context, clinical_context, clinical_equivalents } = item.components || {};
            const addTag = (value, className) => (value && value.trim()) ? `<span class="tag ${className}">${value}</span>` : '';
            const addTags = (arr, className) => Array.isArray(arr) ? arr.map(v => addTag(v, className)).join('') : addTag(arr, className);
            tagsHTML += addTags(anatomy, 'anatomy');
            tagsHTML += addTags(laterality, 'laterality');
            tagsHTML += addTags(contrast, 'contrast');
            tagsHTML += addTags(technique, 'technique');
            tagsHTML += addTag(gender_context, 'gender');
            tagsHTML += addTag(age_context, 'age');
            tagsHTML += addTags(clinical_context, 'clinical');
            if (clinical_equivalents) tagsHTML += addTags(clinical_equivalents.slice(0, 2), 'equivalent');
            tagsCell.innerHTML = tagsHTML;
            const confidenceCell = row.insertCell();
            const confidence = item.components?.confidence || 0;
            const confidencePercent = Math.round(confidence * 100);
            const confidenceClass = confidence >= 0.8 ? 'confidence-high' : confidence >= 0.6 ? 'confidence-medium' : 'confidence-low';
            const isSecondaryPipelineImproved = item.secondary_pipeline_applied && item.secondary_pipeline_details?.improved;
            const secondaryPipelineTag = isSecondaryPipelineImproved ? '<div class="secondary-pipeline-tag" title="Improved by Secondary Pipeline"><i class="fas fa-robot"></i> Super AI Mapped</div>' : '';
            confidenceCell.innerHTML = `<div class="confidence-bar"><div class="confidence-fill ${confidenceClass}" style="width: ${confidencePercent}%"></div></div><small>${confidencePercent}%</small>${secondaryPipelineTag}`;
            
            // Add quick approve/reject buttons column
            const actionsCell = row.insertCell();
            const mappingId = `mapping_${item.exam_code}_${item.exam_name}_${item.data_source}`.replace(/[^a-zA-Z0-9_]/g, '_');
            const validationStatus = item.validation_status;
            
            // Show current validation status and appropriate buttons
            let actionsHTML = '';
            if (validationStatus === 'approved') {
                actionsHTML = `
                    <div class="quick-validation-cell approved-status">
                        <span class="validation-status status-approved"><i class="fas fa-check"></i> Approved</span>
                        <button class="button button-sm button-warning" onclick="quickValidationAction('${mappingId}', 'unapprove')" title="Undo approval">
                            <i class="fas fa-undo"></i>
                        </button>
                        <button class="button button-sm button-info" onclick="showFlagModal('${mappingId}')" title="Flag for review">
                            <i class="fas fa-flag"></i>
                        </button>
                    </div>
                `;
            } else if (validationStatus === 'rejected') {
                actionsHTML = `
                    <div class="quick-validation-cell rejected-status">
                        <span class="validation-status status-rejected"><i class="fas fa-times"></i> Rejected</span>
                        <button class="button button-sm button-warning" onclick="quickValidationAction('${mappingId}', 'unreject')" title="Undo rejection">
                            <i class="fas fa-undo"></i>
                        </button>
                        <button class="button button-sm button-info" onclick="showFlagModal('${mappingId}')" title="Flag for review">
                            <i class="fas fa-flag"></i>
                        </button>
                    </div>
                `;
            } else {
                actionsHTML = `
                    <div class="quick-validation-cell pending-status">
                        <button class="button button-sm button-success" onclick="quickValidationAction('${mappingId}', 'approve')" title="Quick approve">
                            <i class="fas fa-check"></i>
                        </button>
                        <button class="button button-sm button-danger" onclick="quickValidationAction('${mappingId}', 'reject')" title="Quick reject">
                            <i class="fas fa-times"></i>
                        </button>
                        <button class="button button-sm button-warning" onclick="showFlagModal('${mappingId}')" title="Flag for review">
                            <i class="fas fa-flag"></i>
                        </button>
                    </div>
                `;
            }
            actionsCell.innerHTML = actionsHTML;
            actionsCell.style.minWidth = '150px';
            actionsCell.dataset.mappingId = mappingId;
            
            // Store mapping data for validation
            if (!window.quickValidationData) {
                window.quickValidationData = {};
            }
            window.quickValidationData[mappingId] = item;
            if (resultsMobile) {
                const card = document.createElement('div');
                card.className = 'result-card';
                const sourceName = getSourceDisplayName(item.data_source);
                const snomedInfo = item.snomed?.fsn ? `${item.snomed.fsn}${item.snomed.id ? ` (${item.snomed.id})` : ''}` : '-';
                card.innerHTML = `
                    <div class="result-card-header">
                        <div class="result-card-title">${item.clean_name || 'Unknown'}</div>
                        <div class="result-card-confidence ${confidenceClass}">${confidence >= 0.8 ? 'HIGH' : confidence >= 0.6 ? 'MEDIUM' : 'LOW'}</div>
                    </div>
                    <div class="result-card-body">
                        <div class="result-card-row"><span class="result-card-label">Code:</span><span class="result-card-value">${item.exam_code}</span></div>
                        <div class="result-card-row"><span class="result-card-label">Original:</span><span class="result-card-value">${item.exam_name}</span></div>
                        <div class="result-card-row"><span class="result-card-label">Source:</span><span class="result-card-value">${sourceName}</span></div>
                        <div class="result-card-row"><span class="result-card-label">SNOMED:</span><span class="result-card-value">${snomedInfo}</span></div>
                        ${tagsHTML ? `<div class="result-card-row"><span class="result-card-label">Tags:</span><span class="result-card-value">${tagsHTML}</span></div>` : ''}
                    </div>
                `;
                resultsMobile.appendChild(card);
            }
        });
    }

    function generateAnalyticsSummary(mappings) {
        const summary = {
            totalOriginalCodes: mappings.length,
            uniqueCleanNames: new Set(mappings.map(m => m.clean_name).filter(n => n && !n.startsWith('ERROR'))).size,
            modalityBreakdown: {}, 
            avgConfidence: 0,
        };
        summary.consolidationRatio = summary.uniqueCleanNames > 0 ? (summary.totalOriginalCodes / summary.uniqueCleanNames).toFixed(2) : "0.00";
        let totalConfidence = 0, confidenceCount = 0;
        mappings.forEach(m => {
            if (!m.components || !m.clean_name || m.clean_name.startsWith('ERROR')) return;
            const modality = m.components.modality || m.modality_code;
            if (modality) summary.modalityBreakdown[modality] = (summary.modalityBreakdown[modality] || 0) + 1;
            if (m.components.confidence !== undefined) {
                totalConfidence += m.components.confidence;
                confidenceCount++;
            }
        });
        summary.avgConfidence = confidenceCount > 0 ? Math.round((totalConfidence / confidenceCount) * 100) : 0;
        return summary;
    }

    function exportResults() {
        if (!allMappings.length) return alert('No data to export.');
        downloadJSON(allMappings, 'radiology_codes_cleaned.json');
    }
    
    function closeModal() {
        const modal = document.getElementById('consolidationModal');
        if (modal) modal.style.display = 'none'; 
    }
    window.closeModal = closeModal;

    // Flag Modal Functions
    function showFlagModal(mappingId) {
        console.log('🏴 Showing flag modal for mapping:', mappingId);
        
        const mappingData = window.quickValidationData?.[mappingId];
        if (!mappingData) {
            console.error('Mapping data not found for ID:', mappingId);
            statusManager.show('❌ Mapping data not found', 'error', 3000);
            return;
        }

        // Populate mapping details
        const detailsContainer = document.getElementById('flagMappingDetails');
        const sourceName = getSourceDisplayName(mappingData.data_source);
        
        detailsContainer.innerHTML = `
            <div style="display: grid; grid-template-columns: 1fr 1fr; gap: 15px; margin-bottom: 10px;">
                <div>
                    <strong>Original Code:</strong><br>
                    <span style="font-family: monospace; background: #f1f3f4; padding: 2px 6px; border-radius: 3px;">${mappingData.exam_code || '-'}</span>
                </div>
                <div>
                    <strong>Data Source:</strong><br>
                    ${sourceName}
                </div>
            </div>
            <div style="margin-bottom: 10px;">
                <strong>Original Name:</strong><br>
                <span>${mappingData.exam_name || '-'}</span>
            </div>
            <div style="margin-bottom: 10px;">
                <strong>Suggested Clean Name:</strong><br>
                <span style="color: #2e7d32; font-weight: 500;">${mappingData.clean_name || '-'}</span>
            </div>
            <div>
                <strong>Confidence:</strong> ${Math.round((mappingData.components?.confidence || 0) * 100)}%
            </div>
        `;

        // Reset form
        document.getElementById('flagReasonSelect').value = '';
        document.getElementById('flagNotesTextarea').value = '';
        document.getElementById('flagError').style.display = 'none';

        // Store current mapping ID for flag action
        window.currentFlagMappingId = mappingId;

        // Show modal
        const modal = document.getElementById('flagModal');
        modal.style.display = 'block';
    }

    function closeFlagModal() {
        const modal = document.getElementById('flagModal');
        modal.style.display = 'none';
        window.currentFlagMappingId = null;
    }

    function confirmFlag() {
        const reason = document.getElementById('flagReasonSelect').value;
        const notes = document.getElementById('flagNotesTextarea').value.trim();
        const errorElement = document.getElementById('flagError');

        // Validate required fields
        if (!reason) {
            errorElement.textContent = 'Please select a reason for flagging.';
            errorElement.style.display = 'block';
            return;
        }

        const mappingId = window.currentFlagMappingId;
        if (!mappingId) {
            console.error('No mapping ID available for flagging');
            return;
        }

        // Apply flag to mapping
        applyFlagToMapping(mappingId, reason, notes);
        
        // Close modal
        closeFlagModal();
        
        // Show success message
        statusManager.show(`🏴 Mapping flagged: ${reason}`, 'warning', 3000);
    }

    function applyFlagToMapping(mappingId, reason, notes) {
        console.log('🏴 Applying flag to mapping:', mappingId, 'Reason:', reason);

        // Initialize validation state if needed
        if (!window.currentValidationState) {
            window.currentValidationState = {};
        }

        // Initialize validation state for this mapping if it doesn't exist
        if (!window.currentValidationState[mappingId]) {
            const mappingData = window.quickValidationData?.[mappingId];
            window.currentValidationState[mappingId] = {
                unique_mapping_id: mappingId,
                original_mapping: mappingData,
                validation_status: 'pending_review',
                validator_decision: null,
                timestamp_created: new Date().toISOString(),
                timestamp_reviewed: null,
                needs_attention_flags: []
            };
        }

        // Add flag data to validation state
        const state = window.currentValidationState[mappingId];
        state.flag_status = 'flagged';
        state.flag_reason = reason;
        state.flag_notes = notes;
        state.flag_timestamp = new Date().toISOString();

        // Update visual state to show flagged status
        updateMappingVisualForFlag(mappingId);

        // Show commit button if not already shown
        showCommitValidationsButton();
        
        // Increment uncommitted validations counter
        incrementUncommittedValidations();
    }

    function updateMappingVisualForFlag(mappingId) {
        // Find the row and add flag styling
        const row = document.querySelector(`[data-mapping-id="${mappingId}"]`)?.closest('tr');
        if (row) {
            // Add a subtle flag indicator
            row.style.boxShadow = 'inset 4px 0 0 #ff9800';
            
            // Add flag icon to the actions cell if not already there
            const actionsCell = row.querySelector(`[data-mapping-id="${mappingId}"]`);
            if (actionsCell) {
                const flagIndicator = actionsCell.querySelector('.flag-indicator');
                if (!flagIndicator) {
                    const indicator = document.createElement('span');
                    indicator.className = 'flag-indicator';
                    indicator.innerHTML = '<i class="fas fa-flag" style="color: #ff9800; margin-left: 5px;" title="Flagged for review"></i>';
                    actionsCell.appendChild(indicator);
                }
            }
        }
    }

    // Expose functions to global scope
    window.showFlagModal = showFlagModal;
    window.closeFlagModal = closeFlagModal;
    window.confirmFlag = confirmFlag;

    // -----------------------------------------------------------------------------
    // 5.12. Toggle between Full View and Validation View
    // -----------------------------------------------------------------------------
    
    let isFullView = true;
    function toggleView() {
        isFullView = !isFullView;
        document.getElementById('fullView').style.display = isFullView ? 'block' : 'none';
        document.getElementById('validationView').style.display = isFullView ? 'none' : 'block';
        const toggleBtn = document.getElementById('viewToggleBtn');
        if (toggleBtn) {
            toggleBtn.textContent = isFullView ? 'Switch to Validation View' : 'Switch to Results View';
            if (isFullView) {
                toggleBtn.classList.remove('secondary');
                toggleBtn.classList.add('active');
            } else {
                toggleBtn.classList.remove('active');
                toggleBtn.classList.add('secondary');
                // Load validation content if available
                loadValidationViewContent();
            }
        }
        if (!isFullView) {
            // Load validation content if available
            loadValidationViewContent();
        }
    }

    function switchToResultsView() {
        isFullView = true;
        document.getElementById('fullView').style.display = 'block';
        document.getElementById('validationView').style.display = 'none';
        
        // Show the main results section and hide validation workflow
        const resultsSection = document.getElementById('resultsSection');
        const validationSection = document.getElementById('validationSection');
        
        if (resultsSection) {
            resultsSection.style.display = 'block';
        }
        if (validationSection) {
            validationSection.style.display = 'none';
        }
    }

    function loadValidationViewContent() {
        const validationContent = document.getElementById('validationContent');
        const validationInterface = document.getElementById('validationInterface');
        
        if (validationInterface && !validationInterface.classList.contains('hidden')) {
            // If validation interface is already loaded, display it in validation view
            validationContent.innerHTML = '';
            const clonedInterface = validationInterface.cloneNode(true);
            clonedInterface.style.display = 'block';
            clonedInterface.classList.remove('hidden');
            validationContent.appendChild(clonedInterface);
        } else {
            validationContent.innerHTML = '<p>Click "Validate Results" to load the validation interface.</p>';
        }
    }

    function toggleOriginalCodes(headerElement) {
        const groupElement = headerElement.closest('.consolidated-group');
        const codesContainer = groupElement.querySelector('.original-codes-container');
        if (codesContainer) {
            const isHidden = codesContainer.style.display === 'none';
            codesContainer.style.display = isHidden ? 'block' : 'none';
            headerElement.classList.toggle('expanded', isHidden);
        }
    }
    window.toggleOriginalCodes = toggleOriginalCodes;
    window.switchToResultsView = switchToResultsView;

    function displayConsolidatedResults() {
        const container = document.getElementById('consolidatedResults');
        container.innerHTML = '';
        filteredConsolidatedData.forEach(group => {
            const groupElement = document.createElement('div');
            groupElement.className = 'consolidated-group';
            const confidencePercent = Math.round(group.avgConfidence * 100);
            const confidenceClass = group.avgConfidence >= 0.8 ? 'confidence-high' : group.avgConfidence >= 0.6 ? 'confidence-medium' : 'confidence-low';
            
            const sourceNames = getSourceNames();
            const sourcesHTML = [...group.dataSources].map(source => {
                const color = getSourceColor(source);
                const displayName = sourceNames[source] || source;
                return `<span class="source-tag" style="background-color: ${color};" title="${displayName}"></span>`;
            }).join('');
            
            const secondaryPipelineHTML = group.secondaryPipelineCount > 0 ? 
                `<div class="secondary-pipeline-indicator" title="${group.secondaryPipelineCount} items improved by Secondary Pipeline">
                    <i class="fas fa-robot"></i> ${group.secondaryPipelineCount}
                 </div>` : '';

            groupElement.innerHTML = `
                <div class="consolidated-header" onclick="toggleOriginalCodes(this)">
                    <div class="consolidated-title-container">
                        <div class="consolidated-title">${group.cleanName}</div>
                        <div class="consolidated-snomed">${group.snomed?.fsn || 'No SNOMED mapping'}</div>
                    </div>
                    <div class="consolidated-count-container">
                        <div class="consolidated-count" title="${group.totalCount} original codes">${group.totalCount} codes</div>
                        <div class="consolidated-sources">${sourcesHTML}</div>
                        ${secondaryPipelineHTML}
                        <div class="consolidated-confidence">
                            <div class="confidence-bar">
                                <div class="confidence-fill ${confidenceClass}" style="width: ${confidencePercent}%"></div>
                            </div>
                            <small>${confidencePercent}%</small>
                        </div>
                    </div>
                    <div class="expand-icon">›</div>
                </div>
                <div class="original-codes-container" style="display: none;">
                    <table>
                        <thead>
                            <tr>
                                <th>Original Name</th>
                                <th>Code</th>
                                <th>Source</th>
                                <th>Confidence</th>
                            </tr>
                        </thead>
                        <tbody>
                            ${group.sourceCodes.map(code => `
                                <tr>
                                    <td>${code.exam_name}</td>
                                    <td>${code.exam_code}</td>
                                    <td>${sourceNames[code.data_source] || code.data_source}</td>
                                    <td>${Math.round((code.components?.confidence || 0) * 100)}%</td>
                                </tr>
                            `).join('')}
                        </tbody>
                    </table>
                </div>
            `;
            container.appendChild(groupElement);
        });
    }

    function filterConsolidatedResults(event) {
        const searchTerm = event.target.value.toLowerCase();
        filteredConsolidatedData = consolidatedData.filter(group => 
            group.cleanName.toLowerCase().includes(searchTerm) ||
            group.sourceCodes.some(code => code.exam_name.toLowerCase().includes(searchTerm) || code.exam_code.toLowerCase().includes(searchTerm))
        );
        sortConsolidatedResults();
    }

    function sortConsolidatedResults() {
        const sortByValue = document.getElementById('consolidatedSort').value;
        filteredConsolidatedData.sort((a, b) => {
            if (sortByValue === 'count') return b.totalCount - a.totalCount;
            if (sortByValue === 'name') return a.cleanName.localeCompare(b.cleanName);
            if (sortByValue === 'confidence') return b.avgConfidence - a.avgConfidence;
            return b.totalCount - a.totalCount;
        });
        displayConsolidatedResults();
    }
    
    
    // This function is defined later in the file - removing duplicate
    
    
    window.updateGroupDecision = function(groupId, decision) {
        const groupElement = document.querySelector(`[data-group-id="${groupId}"]`);
        if (!groupElement) return;
        const header = groupElement.querySelector('.validation-header');
        const decisionColors = { approve: '#e8f5e8', reject: '#ffebee', review: '#fff3e0', skip: '#f3e5f5', pending: '' };
        if(header) header.style.background = decisionColors[decision];
        if (['approve', 'reject', 'skip'].includes(decision)) {
            groupElement.querySelectorAll('.validation-mapping-item').forEach(el => {
                updateMappingDecisionInState(el.dataset.mappingId, decision);
                const decisionBorders = { approve: '3px solid #4caf50', reject: '3px solid #f44336', skip: '3px solid #9c27b0' };
                el.style.borderLeft = decisionBorders[decision];
                el.style.background = decisionColors[decision];
            });
        }
        statusManager.show(`Group decision: ${decision}`, 'success', 2000);
    }
    
    window.quickApproveGroup = function(groupId) {
        updateGroupDecision(groupId, 'approve');
    }
    
    
    window.skipSingletonGroup = function(groupId) {
        updateGroupDecision(groupId, 'skip');
    }
    
    window.updateMappingDecision = function(mappingId, decision) {
        updateMappingDecisionInState(mappingId, decision);
        const mappingElement = document.querySelector(`[data-mapping-id="${mappingId}"]`);
        if (mappingElement) {
            // Handle undo actions
            if (decision === 'unapprove' || decision === 'unreject' || decision === 'unskip') {
                // Reset to default styling for pending state
                mappingElement.style.borderLeft = '';
                mappingElement.style.background = '';
                
                // Update status text based on undo action
                let actionText = '';
                if (decision === 'unapprove') actionText = 'unapproved';
                else if (decision === 'unreject') actionText = 'un-rejected';
                else if (decision === 'unskip') actionText = 'un-skipped';
                
                statusManager.show(`Mapping ${actionText}`, 'success', 1500);
            } else {
                // Apply styling for new decisions
                const decisionStyles = { 
                    approve: { border: '3px solid #4caf50', bg: '#e8f5e8' },
                    reject: { border: '3px solid #f44336', bg: '#ffebee' },
                    modify: { border: '3px solid #ff9800', bg: '#fff8e1' },
                    skip: { border: '3px solid #9c27b0', bg: '#f3e5f5' }
                };
                if (decisionStyles[decision]) {
                    mappingElement.style.borderLeft = decisionStyles[decision].border;
                    mappingElement.style.background = decisionStyles[decision].bg;
                }
                statusManager.show(`Mapping ${decision}d`, 'success', 1500);
            }
        }
        
        // Update the action buttons after the decision
        updateMappingElementVisuals(mappingElement, mappingId, decision);
    }
    
    function updateMappingDecisionInState(mappingId, decision) {
        if (window.currentValidationState && window.currentValidationState[mappingId]) {
            if (decision === 'unreject' || decision === 'unskip') {
                // Reset to pending state when undoing reject/skip decisions
                window.currentValidationState[mappingId].validator_decision = null;
                window.currentValidationState[mappingId].validation_status = 'pending_review';
                window.currentValidationState[mappingId].timestamp_reviewed = null;
            } else if (decision === 'unapprove') {
                // Unapprove is a distinct decision that can be committed
                window.currentValidationState[mappingId].validator_decision = 'unapprove';
                window.currentValidationState[mappingId].validation_status = 'unapproved';
                window.currentValidationState[mappingId].timestamp_reviewed = new Date().toISOString();
                incrementUncommittedValidations();
            } else {
                window.currentValidationState[mappingId].validator_decision = decision;
                // Set validation_status to match the decision for consistent display
                if (decision === 'approve') {
                    window.currentValidationState[mappingId].validation_status = 'approved';
                } else if (decision === 'reject') {
                    window.currentValidationState[mappingId].validation_status = 'rejected';
                } else if (decision === 'skip') {
                    window.currentValidationState[mappingId].validation_status = 'skipped';
                } else {
                    window.currentValidationState[mappingId].validation_status = 'reviewed';
                }
                window.currentValidationState[mappingId].timestamp_reviewed = new Date().toISOString();
                incrementUncommittedValidations();
            }
        }
        
        // Update validation counters whenever decision state changes
        updateValidationCounters();
    }
    
    window.showMappingDetails = function(mappingId) {
        const state = window.currentValidationState?.[mappingId];
        if (!state) return;
        const mapping = state.original_mapping;
        const modalHTML = `
            <div id="mappingDetailsModal" class="modal-overlay">
                <div class="modal-content">
                    <div class="modal-header"><h3>Mapping Details</h3><button onclick="closeMappingDetails()" class="modal-close">&times;</button></div>
                    <div class="modal-body">
                        <div class="detail-section"><h4>Original Exam</h4><div class="detail-box"><strong>${mapping.exam_name || 'N/A'}</strong><br><small>Source: ${mapping.data_source || 'N/A'} | Code: ${mapping.exam_code || 'N/A'}</small></div></div>
                        <div class="detail-section"><h4>Matched NHS Reference</h4><div class="detail-box success"><strong>${mapping.clean_name || 'N/A'}</strong><br><small>Confidence: ${(mapping.components?.confidence || 0).toFixed(3)}</small></div></div>
                        ${mapping.components?.reasoning ? `<div class="detail-section"><h4>AI Reasoning</h4><div class="detail-box info">${mapping.components.reasoning}</div></div>` : ''}
                        ${state.needs_attention_flags.filter(flag => 
                            !['low_confidence', 'ambiguous', 'secondary_pipeline'].includes(flag)
                        ).length > 0 ? `<div class="detail-section"><h4>Attention Flags</h4><div class="flag-container">${state.needs_attention_flags.filter(flag => 
                            !['low_confidence', 'ambiguous', 'secondary_pipeline'].includes(flag)
                        ).map(flag => `<span class="flag-badge flag-${normalizeFlag(flag)}">${getFlagLabel(flag)}</span>`).join('')}</div></div>` : ''}
                        <div class="detail-section"><h4>Validation Notes</h4><textarea id="validationNotes" class="notes-textarea">${state.validation_notes || ''}</textarea></div>
                    </div>
                    <div class="modal-footer">
                        <button onclick="saveValidationDecision('${mappingId}', 'approve')" class="button button-success"><i class="fas fa-check"></i> Approve</button>
                        <button onclick="saveValidationDecision('${mappingId}', 'reject')" class="button button-danger"><i class="fas fa-times"></i> Reject</button>
                        <button onclick="saveValidationDecision('${mappingId}', 'modify')" class="button button-warning"><i class="fas fa-edit"></i> Modify</button>
                        <button onclick="closeMappingDetails()" class="button button-secondary">Cancel</button>
                    </div>
                </div>
            </div>
        `;
        document.body.insertAdjacentHTML('beforeend', modalHTML);
    }
    
    window.closeMappingDetails = function() {
        document.getElementById('mappingDetailsModal')?.remove();
    }
    
    window.saveValidationDecision = function(mappingId, decision) {
        const notes = document.getElementById('validationNotes')?.value || '';
        if (window.currentValidationState?.[mappingId]) {
            window.currentValidationState[mappingId].validation_notes = notes;
        }
        updateMappingDecision(mappingId, decision);
        closeMappingDetails();
    }

    // Store processing parameters for reuse
    let lastProcessingParams = {
        model: null,
        reranker: null,
        sampleSize: 100,
        enableSecondaryPipeline: false,
        dataSource: null
    };

    function saveProcessingParams() {
        lastProcessingParams = {
            model: currentModel,
            reranker: currentReranker, 
            sampleSize: parseInt(document.getElementById('sampleSizeInput')?.value) || 100,
            enableSecondaryPipeline: document.getElementById('enableSecondaryPipeline')?.checked || false,
            dataSource: 'sample' // For now, we only support sample rerun
        };
        console.log('📝 Saved processing parameters:', lastProcessingParams);
    }

    function restoreProcessingParams() {
        if (lastProcessingParams.model) {
            currentModel = lastProcessingParams.model;
            localStorage.setItem('selectedModel', currentModel);
        }
        if (lastProcessingParams.reranker) {
            currentReranker = lastProcessingParams.reranker;
            localStorage.setItem('selectedReranker', currentReranker);
        }
        
        const sampleSizeInput = document.getElementById('sampleSizeInput');
        if (sampleSizeInput) {
            sampleSizeInput.value = lastProcessingParams.sampleSize;
        }
        
        const secondaryPipelineCheckbox = document.getElementById('enableSecondaryPipeline');
        if (secondaryPipelineCheckbox) {
            secondaryPipelineCheckbox.checked = lastProcessingParams.enableSecondaryPipeline;
        }
        
        console.log('🔄 Restored processing parameters:', lastProcessingParams);
    }

    // Show commit validation confirmation modal
    function showCommitValidationModal() {
        return new Promise((resolve, reject) => {
            if (!window.currentValidationState) {
                reject(new Error('No validation state found'));
                return;
            }

            const decisions = Object.values(window.currentValidationState);
            const approved = decisions.filter(d => d.validator_decision === 'approve').length;
            const rejected = decisions.filter(d => d.validator_decision === 'reject').length;
            const skipped = decisions.filter(d => d.validator_decision === 'skip').length;
            const unapproved = decisions.filter(d => d.validator_decision === 'unapprove').length;
            const flagged = decisions.filter(d => d.flag_status === 'flagged').length;
            const pending = decisions.filter(d => !d.validator_decision || d.validator_decision === 'pending').length;

            if (approved === 0 && rejected === 0 && skipped === 0 && unapproved === 0 && flagged === 0) {
                reject(new Error('No decisions or flags made yet'));
                return;
            }

            const modal = document.getElementById('commitValidationModal');
            const summaryDiv = document.getElementById('validationSummary');
            const userNameInput = document.getElementById('validationUserNameInput');
            const userNameError = document.getElementById('validationUserNameError');
            const confirmBtn = document.getElementById('confirmCommitBtn');
            const cancelBtn = document.getElementById('cancelCommitBtn');

            // Build validation summary
            const totalDecisions = approved + rejected + skipped + unapproved + flagged;
            summaryDiv.innerHTML = `
                <div style="text-align: center; margin-bottom: 20px;">
                    <h3 style="margin: 0 0 10px 0; color: #333;">Validation Summary</h3>
                    <p style="margin: 0; color: #666;">You are about to commit <strong>${totalDecisions}</strong> validation decision${totalDecisions === 1 ? '' : 's'}</p>
                </div>
                
                <div class="validation-summary-grid">
                    ${approved > 0 ? `<div class="summary-stat approved"><span class="count">${approved}</span><span class="label">Approved</span></div>` : ''}
                    ${rejected > 0 ? `<div class="summary-stat rejected"><span class="count">${rejected}</span><span class="label">Rejected</span></div>` : ''}
                    ${skipped > 0 ? `<div class="summary-stat skipped"><span class="count">${skipped}</span><span class="label">Skipped</span></div>` : ''}
                    ${unapproved > 0 ? `<div class="summary-stat unapproved"><span class="count">${unapproved}</span><span class="label">Unapproved</span></div>` : ''}
                    ${flagged > 0 ? `<div class="summary-stat flagged"><span class="count">${flagged}</span><span class="label">Flagged</span></div>` : ''}
                </div>
                
                ${pending > 0 ? `<p style="text-align: center; margin: 15px 0 0 0; color: #666; font-size: 14px;"><strong>${pending}</strong> item${pending === 1 ? '' : 's'} will remain pending for future validation</p>` : ''}
            `;

            // Clear previous input
            userNameInput.value = '';
            userNameError.style.display = 'none';

            // Show modal
            modal.style.display = 'flex';

            const handleConfirm = () => {
                const userName = userNameInput.value.trim();
                if (!userName) {
                    userNameError.style.display = 'block';
                    return;
                }
                
                // Store the validation author globally
                currentValidationAuthor = userName;
                
                // Clean up event listeners
                confirmBtn.removeEventListener('click', handleConfirm);
                cancelBtn.removeEventListener('click', handleCancel);
                
                // Hide modal
                modal.style.display = 'none';
                
                resolve({ 
                    approved, 
                    rejected, 
                    skipped, 
                    unapproved, 
                    flagged,
                    pending,
                    userName
                });
            };

            const handleCancel = () => {
                // Clean up event listeners
                confirmBtn.removeEventListener('click', handleConfirm);
                cancelBtn.removeEventListener('click', handleCancel);
                
                // Hide modal
                modal.style.display = 'none';
                
                reject(new Error('User cancelled'));
            };

            confirmBtn.addEventListener('click', handleConfirm);
            cancelBtn.addEventListener('click', handleCancel);

            // Focus on name input
            setTimeout(() => userNameInput.focus(), 100);
        });
    }

    // Show post-commit action modal
    function showPostCommitModal(commitSummary, processedData) {
        return new Promise((resolve) => {
            const modal = document.getElementById('postCommitModal');
            const summaryDiv = document.getElementById('postCommitSummary');
            const parametersDiv = document.getElementById('savedParameters');
            const continueBtn = document.getElementById('continueValidatingBtn');
            const newRunBtn = document.getElementById('startNewRunBtn');
            const startOverBtn = document.getElementById('startOverBtn');
            const actionOptions = modal.querySelectorAll('.action-option');

            // Build summary
            summaryDiv.innerHTML = `
                <div style="text-align: center; margin-bottom: 20px;">
                    <div style="font-size: 2em; color: #4CAF50; margin-bottom: 10px;"><i class="fas fa-check-circle"></i></div>
                    <h3 style="margin: 0 0 10px 0; color: #333;">Successfully committed ${commitSummary.approved + commitSummary.rejected + commitSummary.skipped + commitSummary.unapproved + (commitSummary.flagged || 0)} validation decisions</h3>
                </div>
                
                <div class="validation-summary-grid">
                    ${commitSummary.approved > 0 ? `<div class="summary-stat approved"><span class="count">${commitSummary.approved}</span><span class="label">Approved</span></div>` : ''}
                    ${commitSummary.rejected > 0 ? `<div class="summary-stat rejected"><span class="count">${commitSummary.rejected}</span><span class="label">Rejected</span></div>` : ''}
                    ${commitSummary.skipped > 0 ? `<div class="summary-stat skipped"><span class="count">${commitSummary.skipped}</span><span class="label">Skipped</span></div>` : ''}
                    ${commitSummary.unapproved > 0 ? `<div class="summary-stat unapproved"><span class="count">${commitSummary.unapproved}</span><span class="label">Unapproved</span></div>` : ''}
                    ${(commitSummary.flagged || 0) > 0 ? `<div class="summary-stat flagged"><span class="count">${commitSummary.flagged}</span><span class="label">Flagged</span></div>` : ''}
                </div>
                
                ${processedData?.cache_updated ? '<p style="text-align: center; color: #4CAF50; margin: 15px 0;"><i class="fas fa-sync"></i> Validation caches updated successfully</p>' : ''}
            `;

            // Show saved parameters
            parametersDiv.innerHTML = `
                <strong>Saved Parameters for New Run:</strong><br>
                Model: ${lastProcessingParams.model} | 
                Reranker: ${lastProcessingParams.reranker} | 
                Sample Size: ${lastProcessingParams.sampleSize} | 
                Secondary Pipeline: ${lastProcessingParams.enableSecondaryPipeline ? 'Enabled' : 'Disabled'}
            `;

            let selectedAction = null;

            // Handle action option selection
            actionOptions.forEach(option => {
                option.addEventListener('click', () => {
                    actionOptions.forEach(opt => opt.classList.remove('selected'));
                    option.classList.add('selected');
                    selectedAction = option.dataset.action;
                    
                    // Update button states
                    continueBtn.style.display = selectedAction === 'continue' ? 'inline-block' : 'none';
                    newRunBtn.style.display = selectedAction === 'newrun' ? 'inline-block' : 'none';
                    startOverBtn.style.display = selectedAction === 'startover' ? 'inline-block' : 'none';
                });
            });

            // Handle continue validating
            const handleContinue = () => {
                modal.style.display = 'none';
                resolve('continue');
            };

            // Handle new run
            const handleNewRun = () => {
                // Show immediate feedback on the button
                const originalHTML = newRunBtn.innerHTML;
                newRunBtn.innerHTML = '<i class="spinner"></i> Starting...';
                newRunBtn.disabled = true;
                newRunBtn.style.cursor = 'wait';
                
                // Hide modal after a brief delay to show the feedback
                setTimeout(() => {
                    modal.style.display = 'none';
                    resolve('newrun');
                }, 500);
            };

            // Handle start over
            const handleStartOver = () => {
                // Show immediate feedback on the button
                const originalHTML = startOverBtn.innerHTML;
                startOverBtn.innerHTML = '<i class="spinner"></i> Starting Over...';
                startOverBtn.disabled = true;
                startOverBtn.style.cursor = 'wait';
                
                // Hide modal after a brief delay to show the feedback
                setTimeout(() => {
                    modal.style.display = 'none';
                    resolve('startover');
                }, 500);
            };

            // Add event listeners
            continueBtn.addEventListener('click', handleContinue);
            newRunBtn.addEventListener('click', handleNewRun);
            startOverBtn.addEventListener('click', handleStartOver);

            // Default to continue option
            actionOptions[0]?.click();

            // Show modal
            modal.style.display = 'flex';
        });
    }

    async function commitValidatedDecisions() {
        console.log('💾 Committing validated decisions');
        
        // Get the commit button to update its state
        const commitBtn = document.getElementById('quickCommitValidationsBtn');
        const originalHTML = commitBtn ? commitBtn.innerHTML : '';
        const originalDisabled = commitBtn ? commitBtn.disabled : false;
        
        try {
            // Save current processing parameters before committing
            saveProcessingParams();

            // Show commit confirmation modal
            const commitSummary = await showCommitValidationModal();
            
            // Update button to show spinner and disable it
            if (commitBtn) {
                commitBtn.innerHTML = '<i class="spinner"></i> Committing...';
                commitBtn.disabled = true;
                commitBtn.style.cursor = 'wait';
            }
            
            const decisions = Object.values(window.currentValidationState);
            
            statusManager.show('🔄 Committing validation decisions...', 'info');
            
            // Convert currentValidationState object to array format expected by backend
            const decisionsArray = [];
            for (const [mappingId, state] of Object.entries(window.currentValidationState)) {
                if (state.validator_decision && state.validator_decision !== 'pending') {
                    const om = state.original_mapping || {};
                    // Ensure a single modality code for consistent request_hash computation on server
                    const modality_code = Array.isArray(om.modality_code) ? (om.modality_code[0] || null) : (typeof om.modality_code === 'string' ? om.modality_code : null);
                    decisionsArray.push({
                        mapping_id: mappingId,
                        decision: state.validator_decision,
                        notes: state.validation_notes || '',
                        validation_author: currentValidationAuthor || '',
                        original_mapping: om,
                        data_source: om.data_source || '',
                        exam_code: om.exam_code || '',
                        exam_name: om.exam_name || '',
                        modality_code: modality_code || (Array.isArray(om.components?.modality) ? om.components.modality[0] : undefined)
                    });
                }
            }
            
            // Prepare the payload for the backend
            const payload = {
                decisions: decisionsArray,
                summary: {
                    approved_count: commitSummary.approved,
                    rejected_count: commitSummary.rejected,
                    skipped_count: commitSummary.skipped,
                    unapproved_count: commitSummary.unapproved,
                    pending_count: commitSummary.pending,
                    total_count: decisions.length,
                    timestamp: new Date().toISOString()
                }
            };
            
            let result;
            
            // Check if we're in development mode (localhost) and simulate successful commit
            if (window.location.hostname === 'localhost' || window.location.hostname === '127.0.0.1') {
                console.log('🧪 Development mode: Simulating successful commit');
                // Simulate network delay
                await new Promise(resolve => setTimeout(resolve, 1500));
                
                // Mock successful response
                result = {
                    success: true,
                    cache_updated: true,
                    committed_count: decisionsArray.length,
                    message: 'Validation decisions committed successfully (simulated)'
                };
            } else {
                // Production mode: actual API call
                const response = await fetch(`${apiConfig.baseUrl}/validation/batch_decisions`, {
                    method: 'POST',
                    headers: {
                        'Content-Type': 'application/json',
                    },
                    body: JSON.stringify(payload)
                });
                
                if (!response.ok) {
                    throw new Error(`HTTP ${response.status}: ${response.statusText}`);
                }
                
                result = await response.json();
            }
            
            // Success - clear validation state counters
            resetUncommittedValidations();
            
            // Include flagged decisions in the total count
            const totalCommitted = commitSummary.approved + commitSummary.rejected + commitSummary.skipped + commitSummary.unapproved + commitSummary.flagged;
            statusManager.show(`✅ Successfully committed ${totalCommitted} validation decisions`, 'success', 3000);
            
            // Restore button state on success
            if (commitBtn) {
                commitBtn.innerHTML = originalHTML;
                commitBtn.disabled = originalDisabled;
                commitBtn.style.cursor = '';
            }
            
            // Show post-commit action modal
            const userChoice = await showPostCommitModal(commitSummary, result);
            
            if (userChoice === 'continue') {
                // Continue validating - keep current validation state and interface
                statusManager.show('📋 Continuing validation session...', 'info', 2000);
                // Hide any commit buttons since we just committed
                const commitBtn = document.getElementById('quickCommitValidationsBtn');
                if (commitBtn) {
                    commitBtn.style.display = 'none';
                }
            } else if (userChoice === 'newrun') {
                // Start new run with same parameters
                statusManager.show('🚀 Starting new processing run with saved parameters...', 'info', 3000);
                
                // Clear the validation state
                window.currentValidationState = {};
                
                // Reset UI to workflow state and restore parameters
                restoreProcessingParams();
                startNewUpload();
                
                // Auto-trigger the sample run after a short delay to let UI settle
                setTimeout(async () => {
                    try {
                        // Show immediate feedback that processing is starting
                        statusManager.show('⏳ Initializing new processing run...', 'progress');
                        await runRandomSample();
                    } catch (error) {
                        console.error('Error auto-starting new run:', error);
                        statusManager.show('❌ Failed to auto-start new run. Please start manually.', 'error', 5000);
                    }
                }, 1000);
            } else if (userChoice === 'startover') {
                // Start over completely - reset to homepage with fresh state
                statusManager.show('🏠 Starting over with fresh parameters...', 'info', 3000);
                
                // Clear all state
                window.currentValidationState = {};
                allMappings = [];
                
                // Reset to homepage/initial state
                startNewUpload();
                
                // Clear saved parameters to force user to set new ones
                lastProcessingParams = {
                    model: 'retriever',
                    reranker: 'medcpt', 
                    sampleSize: 100,
                    enableSecondaryPipeline: false
                };
            }
            
        } catch (error) {
            // Restore button state on error
            if (commitBtn) {
                commitBtn.innerHTML = originalHTML;
                commitBtn.disabled = originalDisabled;
                commitBtn.style.cursor = '';
            }
            
            if (error.message === 'User cancelled') {
                // User cancelled - do nothing
                return;
            } else if (error.message === 'No validation state found') {
                statusManager.show('❌ No validation state found', 'error', 3000);
                return;
            } else if (error.message === 'No decisions made yet') {
                statusManager.show('⚠️ No decisions made yet', 'warning', 3000);
                return;
            }
            
            console.error('Error committing validation decisions:', error);
            statusManager.show(`❌ Failed to commit decisions: ${error.message}`, 'error', 5000);
        }
    }



    // -----------------------------------------------------------------------------
    // 5.13. Validation Workflow
    // -----------------------------------------------------------------------------
    // Complete validation system for human-in-the-loop mapping review and approval.
    // Provides consolidated grouping, attention flags, and decision tracking.
    // -----------------------------------------------------------------------------
    
    function startValidation() {
        console.log('🔍 Starting validation with current results');
        
        // Check if we have current results to validate
        if (!allMappings || allMappings.length === 0) {
            statusManager.show('❌ No results to validate. Please run a sample or process data first.', 'error', 5000);
            return;
        }
        
        // Switch to validation view
        isFullView = false;
        document.getElementById('fullView').style.display = 'none';
        document.getElementById('validationView').style.display = 'block';
        loadValidationViewContent();
        
        // Validation pipeline has been deprecated
        
        // Auto-select "Validate Current Results" option
        setTimeout(() => {
            const validateCurrentBtn = document.getElementById('validateCurrentResultsBtn');
            if (validateCurrentBtn) {
                validateCurrentBtn.click();
            }
        }, 200);
        
        statusManager.show(`📋 Ready to validate ${allMappings.length} mappings`, 'info', 3000);
    }
    
    // Helper function to normalize a mapping field for consistent hashing
    function normalizeMappingKey(mapping) {
        // Create canonical key string matching backend format: exam_code|exam_name|data_source|clean_name
        const fields = [
            (mapping.exam_code || '').toString().trim().toLowerCase(),
            (mapping.exam_name || '').toString().trim().toLowerCase(),
            (mapping.data_source || '').toString().trim().toLowerCase(),
            (mapping.clean_name || '').toString().trim().toLowerCase()
        ];
        return fields.join('|');
    }
    
    // Helper function to compute SHA-256 hash using Web Crypto API
    async function sha256Hex(message) {
        if (typeof crypto !== 'undefined' && crypto.subtle) {
            try {
                const encoder = new TextEncoder();
                const data = encoder.encode(message);
                const hashBuffer = await crypto.subtle.digest('SHA-256', data);
                const hashArray = Array.from(new Uint8Array(hashBuffer));
                return hashArray.map(b => b.toString(16).padStart(2, '0')).join('');
            } catch (error) {
                console.warn('Web Crypto API failed, falling back to legacy method:', error);
            }
        } else {
            console.warn('Web Crypto API not available, falling back to legacy method. Note: IDs may not match cache keys.');
        }
        
        // Fallback to legacy base64/truncated approach to avoid breaking the UI
        return btoa(message).replace(/[+/=]/g, '').substring(0, 32);
    }
    
    // JavaScript equivalent of load_mappings.py functionality
    async function generateMappingId(mapping) {
        // Generate SHA-256 hex hash matching backend validation cache format
        const canonicalKey = normalizeMappingKey(mapping);
        return await sha256Hex(canonicalKey);
    }
    
    function applyAttentionFlags(mapping) {
        const flags = [];
        const confidence = mapping.components?.confidence || 0;
        
        // Low confidence flag
        if (confidence < 0.85) {
            flags.push('low_confidence');
        }
        
        // Ambiguous flag
        if (mapping.ambiguous === true) {
            flags.push('ambiguous');
        }
        
        // Singleton mapping flag (only one candidate or top candidate much higher than second)
        const candidates = mapping.all_candidates || [];
        if (candidates.length === 1) {
            flags.push('singleton_mapping');
        } else if (candidates.length > 1) {
            const topConfidence = candidates[0]?.confidence || 0;
            const secondConfidence = candidates[1]?.confidence || 0;
            if (topConfidence - secondConfidence > 0.15) {
                flags.push('high confidence gap');
            }
        }
        
        // Secondary pipeline applied flag
        if (mapping.secondary_pipeline_applied === true) {
            flags.push('secondary_pipeline');
        }
        
        return flags;
    }
    
    async function initializeValidationFromMappings(mappings) {
        console.log(`🔧 Transforming ${mappings.length} mappings into validation state`);
        
        // Include approved mappings but note their status
        const validationState = {};
        const timestamp = new Date().toISOString();
        let approvedCount = 0;
        

        for (const mapping of mappings) {
            const mappingId = await generateMappingId(mapping);
            const flags = applyAttentionFlags(mapping);
            
            // Check if mapping is already approved
            const isApproved = mapping.validation_status === 'approved';
            if (isApproved) {
                approvedCount++;
                console.log(`📋 Including already approved mapping: ${mapping.exam_name} (${mapping.data_source})`);
            }
            
            validationState[mappingId] = {
                unique_mapping_id: mappingId,
                original_mapping: mapping,
                validation_status: isApproved ? 'approved' : 'pending_review',
                validator_decision: isApproved ? 'approve' : null,
                validation_notes: isApproved ? (mapping.validation_notes || 'Previously approved') : null,
                needs_attention_flags: flags,
                timestamp_created: timestamp,
                timestamp_reviewed: isApproved ? (mapping.timestamp_reviewed || timestamp) : null
            };
        }
        
        if (approvedCount > 0) {
            console.log(`📋 Included ${approvedCount} already approved mappings, ${mappings.length - approvedCount} pending for validation`);
        }
        
        console.log(`✅ Created validation state for ${Object.keys(validationState).length} mappings`);
        return validationState;
    }
    
    async function handleValidateCurrentResults() {
        console.log('📋 Loading current results for validation');
        console.log('🔍 handleValidateCurrentResults called, allMappings:', allMappings?.length || 'undefined');
        
        // Check both module-scoped and global allMappings to handle different scenarios
        const currentMappings = allMappings && allMappings.length > 0 ? allMappings : window.allMappings;
        console.log('🔍 Using mappings from:', allMappings && allMappings.length > 0 ? 'module scope' : 'global scope', 'length:', currentMappings?.length || 'undefined');
        
        if (!currentMappings || currentMappings.length === 0) {
            statusManager.show('❌ No current results found to validate', 'error', 5000);
            return;
        }
        
        try {
            // Transform currentMappings into validation state
            const validationState = await initializeValidationFromMappings(currentMappings);
            
            // Hide mode selection and results display, show validation interface
            const modeSelection = document.getElementById('validationModeSelection');
            const validationInterface = document.getElementById('validationInterface');
            const resultsDisplay = document.getElementById('resultsDisplay');
            const resultsSection = document.getElementById('resultsSection');
            const validationSection = document.getElementById('validationSection');
            
            if (modeSelection) modeSelection.style.display = 'none';
            if (resultsDisplay) resultsDisplay.style.display = 'none';
            if (resultsSection) resultsSection.style.display = 'none';
            
            // Make sure the validation section is visible and active
            if (validationSection) {
                console.log('🔍 Validation section element found:', validationSection);
                validationSection.classList.remove('hidden');
                validationSection.classList.add('active');
                validationSection.style.display = 'block';
                console.log('🔍 Validation section made visible and active');
            } else {
                console.error('❌ Validation section element not found!');
            }
            
            if (validationInterface) {
                console.log('🔍 Validation interface element found:', validationInterface);
                console.log('🔍 Before changes - classList:', validationInterface.classList.toString());
                console.log('🔍 Before changes - style.display:', validationInterface.style.display);
                validationInterface.classList.remove('hidden');
                validationInterface.style.display = 'block';
                validationInterface.style.visibility = 'visible';
                validationInterface.hidden = false;
                console.log('🔍 After changes - classList:', validationInterface.classList.toString());
                console.log('🔍 After changes - style.display:', validationInterface.style.display);
            } else {
                console.error('❌ Validation interface element not found!');
            }
            
            // Load mappings into validation interface with validation state
            loadValidationInterface(validationState);
        } catch (error) {
            console.error('Failed to initialize validation:', error);
            statusManager.show('❌ Failed to initialize validation', 'error', 5000);
        }
    }
    
    function handleUploadValidationFile() {
        console.log('📁 Showing file upload for validation');
        
        // Hide mode selection, show file upload
        const modeSelection = document.getElementById('validationModeSelection');
        const fileUpload = document.getElementById('validationFileUpload');
        
        if (modeSelection) modeSelection.style.display = 'none';
        if (fileUpload) {
            fileUpload.classList.remove('hidden');
            fileUpload.style.display = 'block';
        }
        
        // Trigger file input
        const fileInput = document.getElementById('decisionsFileInput');
        if (fileInput) {
            fileInput.click();
        }
    }
    
    window.loadValidationInterface = function(validationState) {
        const mappingCount = Object.keys(validationState).length;
        console.log(`🔧 Building validation interface for ${mappingCount} mappings`);
        console.log('🔍 loadValidationInterface called with state:', validationState);
        
        const validationInterface = document.getElementById('validationInterface');
        if (!validationInterface) return;
        
        // Count mappings by attention flags
        let flagCounts = {
            low_confidence: 0,
            ambiguous: 0,
            singleton_mapping: 0,
            'high confidence gap': 0,
            secondary_pipeline: 0
        };
        
        Object.values(validationState).forEach(state => {
            state.needs_attention_flags.forEach(flag => {
                if (flagCounts.hasOwnProperty(flag)) {
                    flagCounts[flag]++;
                }
            });
        });

        // Calculate actual validation counts from validation state
        const decisions = Object.values(validationState);
        const approvedCount = decisions.filter(d => d.validator_decision === 'approve').length;
        const rejectedCount = decisions.filter(d => d.validator_decision === 'reject').length;
        const skippedCount = decisions.filter(d => d.validator_decision === 'skip').length;
        const unapprovedCount = decisions.filter(d => d.validator_decision === 'unapprove').length;
        const pendingCount = decisions.filter(d => !d.validator_decision || d.validator_decision === 'pending').length;
        
        console.log(`📊 Validation counts - Approved: ${approvedCount}, Rejected: ${rejectedCount}, Skipped: ${skippedCount}, Pending: ${pendingCount}`);
        
        // Group mappings by NHS reference (consolidated view)
        const consolidatedGroups = window.createConsolidatedValidationGroups(validationState);
        
        // Create validation interface with statistics and consolidated groups
        const interfaceHTML = `
            <div class="validation-header">
                
                <div class="validation-controls">
                    
                    <!-- Filters Section - Now First -->
                    <div class="validation-toolbar">
                        <h4 style="margin: 0 0 10px 0; color: #333; font-size: 16px;">Filters</h4>
                        <div class="validation-filters">
                            <label class="filter-toggle" data-filter="flagged">
                                <input type="checkbox" style="display: none;" />
                                <i class="fas fa-flag"></i>
                                <span>Flagged</span>
                            </label>
                            <label class="filter-toggle" data-filter="approved">
                                <input type="checkbox" style="display: none;" />
                                <i class="fas fa-check"></i>
                                <span>Approved</span>
                            </label>
                            <label class="filter-toggle" data-filter="singleton">
                                <input type="checkbox" style="display: none;" />
                                <i class="fas fa-dot-circle"></i>
                                <span>Singleton</span>
                            </label>
                            
                            <div class="validation-sort">
                                <label for="sortSelect" style="font-size: var(--font-size-sm); margin-right: var(--space-2);">Sort:</label>
                                <select id="sortSelect" class="sort-select">
                                    <option value="flagged-first">Flagged First</option>
                                    <option value="group-size">Group Size (Desc)</option>
                                    <option value="confidence">Avg Confidence (Asc)</option>
                                    <option value="alphabetical">Alphabetical A-Z</option>
                                </select>
                            </div>
                        </div>
                    </div>
                    
                    <!-- Status Counts Section - Now Second -->
                    <div class="validation-counters-section">
                        <h4 style="margin: 0 0 10px 0; color: #333; font-size: 16px;">Status</h4>
                        <div class="validation-counters">
                            <div class="counter-item approved">
                                <i class="fas fa-check"></i>
                                <span>Approved:</span>
                                <span class="count" id="approvedCount">${approvedCount}</span>
                            </div>
                            <div class="counter-item rejected">
                                <i class="fas fa-times"></i>
                                <span>Rejected:</span>
                                <span class="count" id="rejectedCount">${rejectedCount}</span>
                            </div>
                            <div class="counter-item skipped">
                                <i class="fas fa-clock"></i>
                                <span>Skipped:</span>
                                <span class="count" id="skippedCount">${skippedCount}</span>
                            </div>
                            <div class="counter-item unapproved">
                                <i class="fas fa-undo"></i>
                                <span>Unapproved:</span>
                                <span class="count" id="unapprovedCount">${unapprovedCount}</span>
                            </div>
                            <div class="counter-item pending">
                                <i class="fas fa-hourglass-half"></i>
                                <span>Pending:</span>
                                <span class="count" id="pendingCount">${pendingCount}</span>
                            </div>
                        </div>
                    </div>
                    
                </div>
            </div>
            
            <!-- Mappings to Review Section -->
            <div class="mappings-review-section">
                <h4 style="margin: 20px 0 15px 0; color: #333; font-size: 16px;">Mappings to Review</h4>
                <div id="validationGroups" class="validation-groups-container">
                    ${window.renderValidationGroups(consolidatedGroups)}
                </div>
            </div>
        `;
        
        console.log('🔍 Setting validation interface HTML, length:', interfaceHTML.length);
        validationInterface.innerHTML = interfaceHTML + `
            <div class="validation-actions">
                <div class="action-group">
                    <button id="switchToResultsBtn" class="button button-secondary">
                        <i class="fas fa-arrow-left"></i> Switch to Results View
                    </button>
                    <button id="startNewProcessingBtn" class="button button-primary">
                        <i class="fas fa-rocket"></i> Start New Processing Run
                    </button>
                    <button id="commitDecisionsBtn" class="button button-success">
                        <i class="fas fa-cloud-upload-alt"></i> Commit Validated Decisions
                    </button>
                </div>
            </div>
        `;
        
        // Add event listeners for validation buttons
        window.setupValidationEventListeners(validationState);
        
        // Initialize validation toolbar functionality
        initializeValidationToolbar(validationState, consolidatedGroups);
        
        // Clear the initializing message now that validation interface is ready
        if (statusManager && typeof statusManager.clear === 'function') {
            statusManager.clear();
        }
        
        // Store validation state globally for access by other functions
        window.currentValidationState = validationState;
        window.currentConsolidatedGroups = consolidatedGroups;
    }
    
    window.createConsolidatedValidationGroups = function(validationState) {
        const groups = {};
        
        Object.values(validationState).forEach(state => {
            const mapping = state.original_mapping;
            const nhsReference = mapping.clean_name || 'Unknown';
            
            if (!groups[nhsReference]) {
                groups[nhsReference] = {
                    nhs_reference: nhsReference,
                    mappings: [],
                    group_flags: new Set(),
                    group_decision: 'pending',
                    total_mappings: 0,
                    flagged_count: 0
                };
            }
            
            groups[nhsReference].mappings.push(state);
            groups[nhsReference].total_mappings++;
            
            // Aggregate flags at group level
            state.needs_attention_flags.forEach(flag => {
                groups[nhsReference].group_flags.add(flag);
            });
            
            if (state.needs_attention_flags.length > 0) {
                groups[nhsReference].flagged_count++;
            }
        });
        
        // Convert Set to Array for easier handling
        Object.values(groups).forEach(group => {
            group.group_flags = Array.from(group.group_flags);
        });
        
        return groups;
    }
    
    // Simple hash function for stable group IDs
    window.hashString = function(str) {
        let hash = 0;
        if (str.length === 0) return hash;
        for (let i = 0; i < str.length; i++) {
            const char = str.charCodeAt(i);
            hash = ((hash << 5) - hash) + char;
            hash = hash & hash; // Convert to 32-bit integer
        }
        return Math.abs(hash).toString(36);
    }

    // Normalize attention flag values to slug-safe CSS classnames
    window.normalizeFlag = function(flag) {
        return flag.toLowerCase().replace(/[^a-z0-9]/g, '-').replace(/-+/g, '-').replace(/^-|-$/g, '');
    }

    // Get human-friendly label for flag
    window.getFlagLabel = function(flag) {
        return flag.replace(/_/g, ' ').replace(/\b\w/g, l => l.toUpperCase());
    }

    window.renderValidationGroups = function(consolidatedGroups) {
        let html = '';
        
        Object.values(consolidatedGroups).forEach((group, index) => {
            // Use stable group ID based on NHS reference hash instead of array index
            const groupId = `group_${window.hashString(group.nhs_reference)}`;
            const hasFlags = group.flagged_count > 0;
            
            // Filter group flags to only show relevant ones (exclude removed filters)
            const relevantFlags = group.group_flags.filter(flag => 
                !['low_confidence', 'ambiguous', 'secondary_pipeline'].includes(flag)
            );
            const flagBadges = relevantFlags.map(flag => 
                `<span class="flag-badge flag-${window.normalizeFlag(flag)}">${window.getFlagLabel(flag)}</span>`
            ).join('');
            
            // Get SNOMED-ID from first mapping in the group
            const snomedId = group.mappings[0]?.original_mapping?.snomed?.id || 'Unknown';
            const isSingleton = group.total_mappings === 1;
            
            html += `
                <div class="validation-group ${hasFlags ? 'validation-flagged' : ''}" data-group-id="${groupId}">
                    <div class="validation-header ${hasFlags ? 'flagged-header' : ''}" onclick="toggleValidationGroup('${groupId}')" style="display: grid; grid-template-rows: auto auto; gap: 8px;">
                        <div class="validation-header-row-1" style="display: flex; justify-content: space-between; align-items: center;">
                            <div class="consolidated-title-container" style="flex: 1;">
                                <div class="consolidated-title" style="font-weight: 600; font-size: 14px;">${group.nhs_reference}</div>
                                ${snomedId && snomedId !== 'Unknown' ? `<span class="snomed-inline" style="color: #666; font-size: 12px; margin-left: 8px;">SNOMED: ${snomedId}</span>` : ''}
                            </div>
                            <span class="expand-icon" style="margin-left: 8px;"></span>
                        </div>
                        <div class="validation-header-row-2" style="display: flex; justify-content: space-between; align-items: center;">
                            <div class="validation-meta-info" style="display: flex; gap: 12px; align-items: center;">
                                ${(() => {
                                    const approvedCount = group.mappings.filter(m => m.validation_status === 'approved').length;
                                    const pendingCount = group.total_mappings - approvedCount;
                                    const badges = [];
                                    
                                    // Create separate badges for approved and pending mappings
                                    if (approvedCount > 0) {
                                        badges.push(`<span class="status-badge status-approved" style="margin-left: 0;">${approvedCount} Approved Mapping${approvedCount !== 1 ? 's' : ''}</span>`);
                                    }
                                    if (pendingCount > 0) {
                                        badges.push(`<span class="status-badge status-pending">${pendingCount} Pending Mapping${pendingCount !== 1 ? 's' : ''}</span>`);
                                    }
                                    
                                    return badges.join('') || '<span class="consolidated-count" style="color: #666; font-size: 12px;">0 mappings</span>';
                                })()}
                                ${group.flagged_count > 0 ? `<span class="flagged-count" style="color: #ff9800; font-size: 12px;"><i class="fas fa-exclamation-triangle"></i> ${group.flagged_count} flagged</span>` : ''}
                            </div>
                            <div class="validation-flags" style="display: flex; gap: 4px;">
                                ${flagBadges}
                            </div>
                        </div>
                    </div>
                    <div class="validation-body" id="${groupId}_content" style="display: none;">
                        ${window.renderGroupMappings(group.mappings, groupId)}
                    </div>
                </div>
            `;
        });
        
        return html;
    }
    
    window.renderGroupMappings = function(mappings, groupId) {
        let html = '<div class="validation-mappings-container">';
        
        mappings.forEach((state, index) => {
            const mapping = state.original_mapping;
            const mappingId = state.unique_mapping_id;
            const hasFlags = state.needs_attention_flags.length > 0;
            const confidence = mapping.components?.confidence || 0;
            const confidencePercent = Math.round(confidence * 100);
            const confidenceClass = confidence >= 0.8 ? 'confidence-high' : confidence >= 0.6 ? 'confidence-medium' : 'confidence-low';
            
            // Check validation status
            const isApproved = state.validation_status === 'approved';
            const isRejected = state.validation_status === 'rejected';
            const isSkipped = state.validation_status === 'skipped';
            const isPending = state.validation_status === 'pending_review';
            
            // Filter attention flags to only show relevant ones (exclude removed filters)
            const relevantFlags = state.needs_attention_flags.filter(flag => 
                !['low_confidence', 'ambiguous', 'secondary_pipeline'].includes(flag)
            );
            const flagBadges = relevantFlags.map(flag => 
                `<span class="flag-badge flag-${window.normalizeFlag(flag)}">${window.getFlagLabel(flag)}</span>`
            ).join('');
            
            // Status badge
            let statusBadge = '';
            if (isApproved) {
                statusBadge = '<span class="status-badge status-approved"><i class="fas fa-check"></i> Approved</span>';
            } else if (isRejected) {
                statusBadge = '<span class="status-badge status-rejected"><i class="fas fa-times"></i> Rejected</span>';
            } else if (isSkipped) {
                statusBadge = '<span class="status-badge status-skipped"><i class="fas fa-clock"></i> Skipped</span>';
            }
            
            html += `
                <div class="validation-mapping-item ${hasFlags ? 'mapping-flagged' : ''} ${isApproved ? 'mapping-approved' : ''} ${isRejected ? 'mapping-rejected' : ''} ${isSkipped ? 'mapping-skipped' : ''}" data-mapping-id="${mappingId}">
                    <div class="mapping-content">
                        <div class="mapping-header">
                            <div class="mapping-title">
                                ${mapping.exam_name || 'Unknown Exam'}
                                ${statusBadge}
                            </div>
                            <div class="mapping-actions">
                                ${isApproved ? `
                                    <button class="button button-sm button-warning" onclick="updateMappingDecision('${mappingId}', 'unapprove')" title="Unapprove mapping" style="padding: 4px 8px;">
                                        <i class="fas fa-undo" style="font-size: 12px;"></i>
                                    </button>
                                ` : `
                                    <button class="button button-sm button-success" onclick="updateMappingDecision('${mappingId}', 'approve')" title="Approve mapping" style="padding: 4px 8px;">
                                        <i class="fas fa-check" style="font-size: 12px;"></i>
                                    </button>
                                    <button class="button button-sm button-danger" onclick="updateMappingDecision('${mappingId}', 'reject')" title="Reject mapping" style="padding: 4px 8px;">
                                        <i class="fas fa-times" style="font-size: 12px;"></i>
                                    </button>
                                    <button class="button button-sm button-secondary" onclick="updateMappingDecision('${mappingId}', 'skip')" title="Skip mapping for later review" style="padding: 4px 8px;">
                                        <i class="fas fa-clock" style="font-size: 12px;"></i>
                                    </button>
                                `}
                                <button class="button button-sm button-warning" onclick="showMappingDetails('${mappingId}')" title="View details" style="padding: 4px 8px;">
                                    <i class="fas fa-info-circle" style="font-size: 12px;"></i>
                                </button>
                            </div>
                        </div>
                        <div class="mapping-details">
                            <div class="mapping-meta-inline">
                                <span class="meta-item-inline">
                                    <i class="fas fa-database"></i> <strong>Source:</strong> ${mapping.data_source || 'Unknown'}
                                </span>
                                <span class="meta-separator">•</span>
                                <span class="meta-item-inline">
                                    <i class="fas fa-barcode"></i> <strong>Code:</strong> ${mapping.exam_code || 'N/A'}
                                </span>
                                <span class="meta-separator">•</span>
                                <span class="meta-item-inline">
                                    <i class="fas fa-chart-bar"></i> <strong>Confidence:</strong> 
                                    <span class="confidence-inline ${confidenceClass}">${confidencePercent}%</span>
                                </span>
                                ${isApproved && state.timestamp_reviewed ? `
                                    <span class="meta-separator">•</span>
                                    <span class="meta-item-inline">
                                        <i class="fas fa-clock"></i> <strong>Approved:</strong> ${new Date(state.timestamp_reviewed).toLocaleDateString()}
                                    </span>
                                ` : ''}
                            </div>
                            ${flagBadges ? `<div class="mapping-flags">${flagBadges}</div>` : ''}
                            ${state.validation_notes ? `
                                <div class="mapping-notes">
                                    <div class="notes-header">
                                        <i class="fas fa-sticky-note"></i>
                                        <strong>Validation Notes:</strong>
                                    </div>
                                    <div class="notes-content">${state.validation_notes}</div>
                                </div>
                            ` : ''}
                            ${mapping.components?.reasoning ? `
                                <div class="mapping-reasoning">
                                    <div class="reasoning-header">
                                        <i class="fas fa-brain"></i>
                                        <strong>AI Reasoning:</strong>
                                    </div>
                                    <div class="reasoning-content">${mapping.components.reasoning}</div>
                                </div>
                            ` : ''}
                        </div>
                    </div>
                </div>
            `;
        });
        
        html += '</div>';
        return html;
    }
    
    // Quick validation actions for results table
    window.quickValidationAction = function(mappingId, decision) {
        console.log(`🚀 Quick validation action: ${decision} for mapping ${mappingId}`);
        
        // Get the mapping data
        const mappingData = window.quickValidationData?.[mappingId];
        if (!mappingData) {
            console.error('Mapping data not found for ID:', mappingId);
            return;
        }
        
        // Initialize validation state if needed
        if (!window.currentValidationState) {
            window.currentValidationState = {};
        }
        
        // Initialize validation state for this mapping if it doesn't exist
        if (!window.currentValidationState[mappingId]) {
            window.currentValidationState[mappingId] = {
                unique_mapping_id: mappingId,
                original_mapping: mappingData,
                validation_status: 'pending_review',
                validator_decision: null,
                timestamp_created: new Date().toISOString(),
                timestamp_reviewed: null,
                needs_attention_flags: []
            };
        }
        
        // Update the decision in the validation state
        updateMappingDecisionInState(mappingId, decision);
        
        // Update the UI for this row
        const actionsCell = document.querySelector(`[data-mapping-id="${mappingId}"]`);
        if (actionsCell) {
            let newHTML = '';
            if (decision === 'approve') {
                newHTML = `
                    <div class="quick-validation-cell approved-status">
                        <span class="validation-status status-approved"><i class="fas fa-check"></i> Approved</span>
                        <button class="button button-sm button-warning" onclick="quickValidationAction('${mappingId}', 'unapprove')" title="Undo approval">
                            <i class="fas fa-undo"></i>
                        </button>
                        <button class="button button-sm button-info" onclick="showFlagModal('${mappingId}')" title="Flag for review">
                            <i class="fas fa-flag"></i>
                        </button>
                    </div>
                `;
                // Add visual feedback for approval
                const row = actionsCell.closest('tr');
                if (row) {
                    row.style.backgroundColor = '#e8f5e8';
                    row.style.borderLeft = '3px solid #4caf50';
                }
            } else if (decision === 'reject') {
                newHTML = `
                    <div class="quick-validation-cell rejected-status">
                        <span class="validation-status status-rejected"><i class="fas fa-times"></i> Rejected</span>
                        <button class="button button-sm button-warning" onclick="quickValidationAction('${mappingId}', 'unreject')" title="Undo rejection">
                            <i class="fas fa-undo"></i>
                        </button>
                    </div>
                `;
                // Add visual feedback for rejection
                const row = actionsCell.closest('tr');
                if (row) {
                    row.style.backgroundColor = '#ffebee';
                    row.style.borderLeft = '3px solid #f44336';
                }
            } else if (decision === 'unapprove' || decision === 'unreject') {
                newHTML = `
                    <div class="quick-validation-cell pending-status">
                        <button class="button button-sm button-success" onclick="quickValidationAction('${mappingId}', 'approve')" title="Quick approve">
                            <i class="fas fa-check"></i>
                        </button>
                        <button class="button button-sm button-danger" onclick="quickValidationAction('${mappingId}', 'reject')" title="Quick reject">
                            <i class="fas fa-times"></i>
                        </button>
                        <button class="button button-sm button-warning" onclick="showFlagModal('${mappingId}')" title="Flag for review">
                            <i class="fas fa-flag"></i>
                        </button>
                    </div>
                `;
                // Reset visual feedback
                const row = actionsCell.closest('tr');
                if (row) {
                    row.style.backgroundColor = '';
                    row.style.borderLeft = '';
                }
            }
            actionsCell.innerHTML = newHTML;
        }
        
        // Show the commit validations button if any decisions have been made
        showCommitValidationsButton();
        
        // Show success message
        const actionText = decision === 'approve' ? 'approved' : 
                          decision === 'reject' ? 'rejected' : 
                          decision === 'unapprove' ? 'unapproved' : 'un-rejected';
        statusManager.show(`✅ Mapping ${actionText}`, 'success', 2000);
    };
    
    function showCommitValidationsButton() {
        // Check if any quick validation decisions have been made
        if (!window.currentValidationState) return;
        
        const hasDecisions = Object.values(window.currentValidationState).some(state => 
            state.validator_decision && state.validator_decision !== 'pending'
        );
        
        if (hasDecisions) {
            let commitBtn = document.getElementById('quickCommitValidationsBtn');
            if (!commitBtn) {
                // Create the commit button if it doesn't exist
                const actionButtons = document.querySelector('.action-buttons.view-toggle');
                if (actionButtons) {
                    commitBtn = document.createElement('button');
                    commitBtn.id = 'quickCommitValidationsBtn';
                    commitBtn.className = 'button primary';
                    commitBtn.style.cssText = 'background: #3f51b5; color: white; margin-left: 10px;';
                    commitBtn.innerHTML = '<i class="fas fa-cloud-upload-alt"></i> Commit Validations';
                    commitBtn.onclick = function() {
                        commitValidatedDecisions();
                    };
                    actionButtons.appendChild(commitBtn);
                }
            }
            if (commitBtn) {
                commitBtn.style.display = 'inline-block';
            }
        }
    }
    
    window.setupValidationEventListeners = function(validationState) {
        // Bulk action buttons
        const expandAllBtn = document.getElementById('expandAllBtn');
        const collapseAllBtn = document.getElementById('collapseAllBtn');
        const commitBtn = document.getElementById('commitDecisionsBtn');
        const startNewProcessingBtn = document.getElementById('startNewProcessingBtn');
        const switchToResultsBtn = document.getElementById('switchToResultsBtn');
        
        if (expandAllBtn) {
            expandAllBtn.addEventListener('click', () => toggleAllGroups(true));
        }
        
        if (collapseAllBtn) {
            collapseAllBtn.addEventListener('click', () => toggleAllGroups(false));
        }
        
        if (commitBtn) {
            commitBtn.addEventListener('click', commitValidatedDecisions);
        }
        
        if (startNewProcessingBtn) {
            startNewProcessingBtn.addEventListener('click', startNewUpload);
        }
        
        if (switchToResultsBtn) {
            switchToResultsBtn.addEventListener('click', switchToResultsView);
        }
    }
    
    // Validation Toolbar State Management
    let validationToolbarState = {
        filters: {
            flagged: false,
            approved: false,
            singleton: false
        },
        sort: 'flagged-first',
        search: '',
        confidenceThreshold: 0.7,
        activeGroupIndex: -1,
        activeMappingIndex: -1
    };

    function initializeValidationToolbar(validationState, consolidatedGroups) {
        // Initialize filter toggles
        const filterToggles = document.querySelectorAll('[data-filter]');
        filterToggles.forEach(toggle => {
            const filter = toggle.getAttribute('data-filter');
            // Set initial UI state to match filter state
            toggle.classList.toggle('active', validationToolbarState.filters[filter]);
            
            toggle.addEventListener('click', (e) => {
                e.preventDefault();
                validationToolbarState.filters[filter] = !validationToolbarState.filters[filter];
                toggle.classList.toggle('active', validationToolbarState.filters[filter]);
                filterAndDisplayGroups();
            });
        });

        // Initialize sort dropdown
        const sortSelect = document.getElementById('sortSelect');
        if (sortSelect) {
            sortSelect.addEventListener('change', (e) => {
                validationToolbarState.sort = e.target.value;
                filterAndDisplayGroups();
            });
        }

        // Initialize search input
        const searchInput = document.getElementById('searchInput');
        if (searchInput) {
            let searchTimeout;
            searchInput.addEventListener('input', (e) => {
                clearTimeout(searchTimeout);
                searchTimeout = setTimeout(() => {
                    validationToolbarState.search = e.target.value.toLowerCase();
                    filterAndDisplayGroups();
                }, 300); // Debounce search
            });
        }

        // Initialize keyboard shortcuts
        initializeKeyboardShortcuts();

        // Initial render
        filterAndDisplayGroups();
    }

    function filterAndDisplayGroups() {
        if (!window.currentConsolidatedGroups) return;
        
        const groups = window.currentConsolidatedGroups;
        let filteredGroups = Object.values(groups);

        // Apply filters
        if (validationToolbarState.filters.flagged) {
            filteredGroups = filteredGroups.filter(group => group.flagged_count > 0);
        }

        if (validationToolbarState.filters.approved) {
            filteredGroups = filteredGroups.filter(group => 
                group.mappings.some(m => m.validation_status === 'approved')
            );
        }

        if (validationToolbarState.filters.singleton) {
            filteredGroups = filteredGroups.filter(group => group.total_mappings === 1);
        }

        // Apply search
        if (validationToolbarState.search) {
            filteredGroups = filteredGroups.filter(group => {
                const searchTerm = validationToolbarState.search;
                return group.nhs_reference.toLowerCase().includes(searchTerm) ||
                       group.mappings.some(m => 
                           (m.original_mapping.exam_name || '').toLowerCase().includes(searchTerm) ||
                           (m.original_mapping.data_source || '').toLowerCase().includes(searchTerm)
                       );
            });
        }

        // Apply sorting
        switch (validationToolbarState.sort) {
            case 'flagged-first':
                filteredGroups.sort((a, b) => {
                    if (a.flagged_count > 0 && b.flagged_count === 0) return -1;
                    if (a.flagged_count === 0 && b.flagged_count > 0) return 1;
                    return b.flagged_count - a.flagged_count;
                });
                break;
            case 'group-size':
                filteredGroups.sort((a, b) => b.total_mappings - a.total_mappings);
                break;
            case 'confidence':
                filteredGroups.sort((a, b) => {
                    const avgA = a.mappings.reduce((sum, m) => sum + (m.original_mapping.components?.confidence || 0), 0) / a.mappings.length;
                    const avgB = b.mappings.reduce((sum, m) => sum + (m.original_mapping.components?.confidence || 0), 0) / b.mappings.length;
                    return avgA - avgB;
                });
                break;
            case 'alphabetical':
                filteredGroups.sort((a, b) => a.nhs_reference.localeCompare(b.nhs_reference));
                break;
        }

        // Update the display
        const container = document.getElementById('validationGroups');
        if (container) {
            // Convert array back to object structure for renderValidationGroups
            const filteredGroupsObj = {};
            filteredGroups.forEach(group => {
                filteredGroupsObj[group.nhs_reference] = group;
            });
            container.innerHTML = renderValidationGroups(filteredGroupsObj);
        }
    }

    function initializeKeyboardShortcuts() {
        document.addEventListener('keydown', (e) => {
            // Only handle shortcuts when not in input fields
            if (e.target.tagName === 'INPUT' || e.target.tagName === 'TEXTAREA' || e.target.tagName === 'SELECT') {
                // Allow specific shortcuts even in inputs
                if (e.key === 'Escape') {
                    e.target.blur();
                }
                return;
            }

            switch (e.key.toLowerCase()) {
                case 'a':
                    e.preventDefault();
                    // Approve focused mapping or group
                    console.log('Keyboard shortcut: Approve');
                    break;
                case 'r':
                    e.preventDefault();
                    // Reject focused mapping or group
                    console.log('Keyboard shortcut: Reject');
                    break;
                case 's':
                    e.preventDefault();
                    // Skip focused mapping or group
                    console.log('Keyboard shortcut: Skip');
                    break;
                case 'j':
                    e.preventDefault();
                    // Next mapping within group
                    navigateMapping(1);
                    break;
                case 'k':
                    e.preventDefault();
                    // Previous mapping within group
                    navigateMapping(-1);
                    break;
                case 'g':
                    e.preventDefault();
                    if (e.shiftKey) {
                        // Previous group
                        navigateGroup(-1);
                    } else {
                        // Next group
                        navigateGroup(1);
                    }
                    break;
                case ' ':
                case 'enter':
                    e.preventDefault();
                    // Toggle focused group
                    toggleFocusedGroup();
                    break;
                case 'f':
                    e.preventDefault();
                    // Toggle flagged filter
                    const flaggedToggle = document.querySelector('[data-filter="flagged"]');
                    if (flaggedToggle) flaggedToggle.click();
                    break;
                case '/':
                    e.preventDefault();
                    // Focus search box
                    const searchInput = document.getElementById('searchInput');
                    if (searchInput) searchInput.focus();
                    break;
                case '?':
                    e.preventDefault();
                    // Show shortcuts help
                    showKeyboardShortcutsHelp();
                    break;
                case 'z':
                    if (e.ctrlKey || e.metaKey) {
                        e.preventDefault();
                        // Undo last action
                        undoLastAction();
                    }
                    break;
            }
        });
    }

    function navigateMapping(direction) {
        // Implementation for J/K navigation within groups
        console.log('Navigate mapping:', direction);
    }

    function navigateGroup(direction) {
        // Implementation for G/Shift+G navigation between groups
        console.log('Navigate group:', direction);
    }

    function toggleFocusedGroup() {
        // Implementation for Space/Enter to toggle group
        console.log('Toggle focused group');
    }

    function showKeyboardShortcutsHelp() {
        // Implementation for ? to show help overlay
        alert(`Keyboard Shortcuts:
        
A - Approve focused mapping/group
R - Reject focused mapping/group  
S - Skip focused mapping/group
J/K - Next/Previous mapping within group
G/Shift+G - Next/Previous group
Space/Enter - Expand/Collapse focused group
F - Toggle "Flagged only" filter
/ - Focus search box
? - Show this help
Ctrl+Z - Undo last action`);
    }

    function undoLastAction() {
        // Implementation for Ctrl+Z undo
        console.log('Undo last action');
    }
    
    function exportValidationState(validationState) {
        console.log('📥 Exporting validation state');
        
        const timestamp = new Date().toISOString().replace(/[:.]/g, '-');
        const filename = `validation_state_${timestamp}.json`;
        
        const exportData = {
            export_timestamp: new Date().toISOString(),
            mapping_count: Object.keys(validationState).length,
            validation_state: validationState
        };
        
        downloadJSON(exportData, filename);
        statusManager.show(`✅ Exported validation state: ${filename}`, 'success', 3000);
    }
    
    // Validation interaction functions - exposed globally for HTML onclick handlers
    window.toggleValidationGroup = function(groupId) {
        const content = document.getElementById(`${groupId}_content`);
        const toggle = document.querySelector(`[data-group-id="${groupId}"] .expand-icon`);
        const header = document.querySelector(`[data-group-id="${groupId}"] .validation-header`);
        
        if (content) {
            if (content.style.display === 'none' || content.style.display === '') {
                content.style.display = 'block';
                if (header) header.classList.add('expanded');
                if (toggle) toggle.style.transform = 'rotate(90deg)';
            } else {
                content.style.display = 'none';
                if (header) header.classList.remove('expanded');
                if (toggle) toggle.style.transform = 'rotate(0deg)';
            }
        }
    }
    
    function toggleAllGroups(expand) {
        const groups = document.querySelectorAll('.validation-group');
        groups.forEach((group) => {
            // Get groupId from data attribute instead of using index
            const groupId = group.getAttribute('data-group-id');
            const content = document.getElementById(`${groupId}_content`);
            const toggle = group.querySelector('.expand-icon');
            const header = group.querySelector('.validation-header');
            
            if (content) {
                if (expand) {
                    content.style.display = 'block';
                    if (header) header.classList.add('expanded');
                    if (toggle) toggle.style.transform = 'rotate(90deg)';
                } else {
                    content.style.display = 'none';
                    if (header) header.classList.remove('expanded');
                    if (toggle) toggle.style.transform = 'rotate(0deg)';
                }
            }
        });
    }
    
    window.updateGroupDecision = function(groupId, decision) {
        console.log(`📝 Updating group ${groupId} decision to: ${decision}`);
        
        const groupElement = document.querySelector(`[data-group-id="${groupId}"]`);
        if (!groupElement) return;
        
        // Update visual state
        const header = groupElement.querySelector('.validation-header');
        const bgColors = {
            approve: '#e8f5e8',
            reject: '#ffebee', 
            review: '#fff3e0',
            skip: '#f3e5f5',
            default: '#f5f5f5'
        };
        if (header) header.style.background = bgColors[decision] || bgColors.default;
        
        // Update all mappings in the group if bulk decision
        if (['approve', 'reject', 'skip'].includes(decision)) {
            const mappingElements = groupElement.querySelectorAll('[data-mapping-id]');
            mappingElements.forEach(mappingEl => {
                const mappingId = mappingEl.dataset.mappingId;
                updateMappingDecisionInState(mappingId, decision);
                
                // Update visual state
                const borderColors = { approve: '#4caf50', reject: '#f44336', skip: '#9c27b0' };
                const bgColors = { approve: '#e8f5e8', reject: '#ffebee', skip: '#f3e5f5' };
                if (borderColors[decision]) {
                    mappingEl.style.borderLeft = `3px solid ${borderColors[decision]}`;
                    mappingEl.style.background = bgColors[decision];
                }
            });
        }
        
        // Update validation counters after group decision change
        updateValidationCounters();
        
        statusManager.show(`✅ Group decision: ${decision}`, 'success', 2000);
    }
    
    window.quickApproveGroup = function(groupId) {
        updateGroupDecision(groupId, 'approve');
    }
    
    
    window.skipSingletonGroup = function(groupId) {
        updateGroupDecision(groupId, 'skip');
    }
    
    window.updateMappingDecision = function(mappingId, decision) {
        console.log(`📝 Updating mapping ${mappingId} decision to: ${decision}`);
        
        updateMappingDecisionInState(mappingId, decision);
        
        // Update validation counters after decision change
        updateValidationCounters();
        
        const mappingElement = document.querySelector(`[data-mapping-id="${mappingId}"]`);
        if (mappingElement) {
            // Update visual state
            const styles = {
                approve: { border: '3px solid #4caf50', bg: '#e8f5e8' },
                reject: { border: '3px solid #f44336', bg: '#ffebee' },
                modify: { border: '3px solid #ff9800', bg: '#fff8e1' },
                skip: { border: '3px solid #9c27b0', bg: '#f3e5f5' },
                unapprove: { border: '', bg: '' } // Reset to default for unapprove
            };
            
            if (styles[decision]) {
                mappingElement.style.borderLeft = styles[decision].border;
                mappingElement.style.background = styles[decision].bg;
                
                // Remove all status-specific classes and add new ones
                mappingElement.classList.remove('mapping-approved', 'mapping-rejected', 'mapping-skipped');
                if (decision === 'approve') {
                    mappingElement.classList.add('mapping-approved');
                } else if (decision === 'reject') {
                    mappingElement.classList.add('mapping-rejected');
                } else if (decision === 'skip') {
                    mappingElement.classList.add('mapping-skipped');
                }
                
                // Update status badge and action buttons
                updateMappingElementVisuals(mappingElement, mappingId, decision);
            }
        }
        
        const actionText = decision === 'unapprove' ? 'unapproved' : `${decision}d`;
        statusManager.show(`✅ Mapping ${actionText}`, 'success', 1500);
    }

    // Function to update validation counters dynamically
    function updateValidationCounters() {
        if (!window.currentValidationState) return;
        
        const decisions = Object.values(window.currentValidationState);
        const approvedCount = decisions.filter(d => d.validator_decision === 'approve').length;
        const rejectedCount = decisions.filter(d => d.validator_decision === 'reject').length;
        const skippedCount = decisions.filter(d => d.validator_decision === 'skip').length;
        const unapprovedCount = decisions.filter(d => d.validator_decision === 'unapprove').length;
        const pendingCount = decisions.filter(d => !d.validator_decision || d.validator_decision === 'pending').length;
        
        // Update counter elements
        const approvedElement = document.getElementById('approvedCount');
        const rejectedElement = document.getElementById('rejectedCount');
        const skippedElement = document.getElementById('skippedCount');
        const unapprovedElement = document.getElementById('unapprovedCount');
        const pendingElement = document.getElementById('pendingCount');
        
        if (approvedElement) approvedElement.textContent = approvedCount;
        if (rejectedElement) rejectedElement.textContent = rejectedCount;
        if (skippedElement) skippedElement.textContent = skippedCount;
        if (unapprovedElement) unapprovedElement.textContent = unapprovedCount;
        if (pendingElement) pendingElement.textContent = pendingCount;
        
        console.log(`📊 Updated validation counters - Approved: ${approvedCount}, Rejected: ${rejectedCount}, Skipped: ${skippedCount}, Unapproved: ${unapprovedCount}, Pending: ${pendingCount}`);
    }

    // Function to update the visual elements (status badge and buttons) of a mapping item
    function updateMappingElementVisuals(mappingElement, mappingId, decision) {
        const state = window.currentValidationState?.[mappingId];
        if (!state) return;
        
        // For undo decisions, determine the actual current state
        let currentDecision = decision;
        if (decision === 'unapprove' || decision === 'unreject' || decision === 'unskip') {
            currentDecision = state.validator_decision; // Should be null for pending
        }
        
        // Update status badge
        const titleElement = mappingElement.querySelector('.mapping-title');
        if (titleElement) {
            // Remove existing status badge
            const existingBadge = titleElement.querySelector('.status-badge');
            if (existingBadge) {
                existingBadge.remove();
            }
            
            // Add new status badge based on current decision
            let statusBadge = '';
            if (currentDecision === 'approve') {
                statusBadge = '<span class="status-badge status-approved"><i class="fas fa-check"></i> Approved</span>';
            } else if (currentDecision === 'reject') {
                statusBadge = '<span class="status-badge status-rejected"><i class="fas fa-times"></i> Rejected</span>';
            } else if (currentDecision === 'skip') {
                statusBadge = '<span class="status-badge status-skipped"><i class="fas fa-clock"></i> Skipped</span>';
            } else if (currentDecision === 'unapprove') {
                statusBadge = '<span class="status-badge status-unapproved"><i class="fas fa-undo"></i> Unapproved</span>';
            }
            // If currentDecision is null (after undo), don't add any status badge
            
            if (statusBadge) {
                titleElement.insertAdjacentHTML('beforeend', ' ' + statusBadge);
            }
        }
        
        // Update action buttons
        const actionsElement = mappingElement.querySelector('.mapping-actions');
        if (actionsElement) {
            const isApproved = (currentDecision === 'approve');
            const isRejected = (currentDecision === 'reject');
            const isSkipped = (currentDecision === 'skip');
            
            const newButtonsHTML = `
                ${isApproved ? `
                    <button class="button button-sm button-warning" onclick="updateMappingDecision('${mappingId}', 'unapprove')" title="Undo approve" style="padding: 4px 8px;">
                        <i class="fas fa-undo" style="font-size: 12px;"></i>
                    </button>
                ` : isRejected ? `
                    <button class="button button-sm button-warning" onclick="updateMappingDecision('${mappingId}', 'unreject')" title="Undo reject" style="padding: 4px 8px;">
                        <i class="fas fa-undo" style="font-size: 12px;"></i>
                    </button>
                ` : isSkipped ? `
                    <button class="button button-sm button-warning" onclick="updateMappingDecision('${mappingId}', 'unskip')" title="Undo skip" style="padding: 4px 8px;">
                        <i class="fas fa-undo" style="font-size: 12px;"></i>
                    </button>
                ` : `
                    <button class="button button-sm button-success" onclick="updateMappingDecision('${mappingId}', 'approve')" title="Approve mapping" style="padding: 4px 8px;">
                        <i class="fas fa-check" style="font-size: 12px;"></i>
                    </button>
                    <button class="button button-sm button-danger" onclick="updateMappingDecision('${mappingId}', 'reject')" title="Reject mapping" style="padding: 4px 8px;">
                        <i class="fas fa-times" style="font-size: 12px;"></i>
                    </button>
                    <button class="button button-sm button-secondary" onclick="updateMappingDecision('${mappingId}', 'skip')" title="Skip mapping for later review" style="padding: 4px 8px;">
                        <i class="fas fa-clock" style="font-size: 12px;"></i>
                    </button>
                `}
                <button class="button button-sm button-secondary" onclick="showMappingDetails('${mappingId}')" title="View details" style="padding: 4px 8px;">
                    <i class="fas fa-info-circle" style="font-size: 12px;"></i>
                </button>
            `;
            
            actionsElement.innerHTML = newButtonsHTML;
        }
        
        // Update approval timestamp if approved and element exists
        if (decision === 'approve' && state.timestamp_reviewed) {
            const metaInline = mappingElement.querySelector('.mapping-meta-inline');
            if (metaInline) {
                // Remove existing timestamp if any
                const existingTimestamp = metaInline.querySelector('.meta-timestamp');
                if (existingTimestamp) {
                    existingTimestamp.remove();
                }
                
                // Add new timestamp
                const timestampHTML = `
                    <span class="meta-separator">•</span>
                    <span class="meta-item-inline meta-timestamp">
                        <i class="fas fa-clock"></i> <strong>Approved:</strong> ${new Date(state.timestamp_reviewed).toLocaleDateString()}
                    </span>
                `;
                metaInline.insertAdjacentHTML('beforeend', timestampHTML);
            }
        } else if (decision === 'unapprove') {
            // Remove timestamp when unapproving
            const metaInline = mappingElement.querySelector('.mapping-meta-inline');
            if (metaInline) {
                const timestampElement = metaInline.querySelector('.meta-timestamp');
                if (timestampElement) {
                    const separator = timestampElement.previousElementSibling;
                    if (separator && separator.classList.contains('meta-separator')) {
                        separator.remove();
                    }
                    timestampElement.remove();
                }
            }
        }
    }
    
    window.showMappingDetails = function(mappingId) {
        const state = window.currentValidationState?.[mappingId];
        if (!state) {
            statusManager.show('❌ Mapping not found', 'error', 3000);
            return;
        }
        
        const mapping = state.original_mapping;
        
        // Create detailed view modal
        const modalHTML = `
            <div id="mappingDetailsModal" style="position: fixed; top: 0; left: 0; right: 0; bottom: 0; background: rgba(0,0,0,0.5); z-index: 1000; display: flex; align-items: center; justify-content: center;">
                <div style="background: white; border-radius: 8px; padding: 20px; max-width: 600px; max-height: 80vh; overflow-y: auto; margin: 20px;">
                    <div style="display: flex; justify-content: space-between; align-items: center; margin-bottom: 20px; border-bottom: 1px solid #eee; padding-bottom: 10px;">
                        <h3 style="margin: 0; color: #1976d2;">Mapping Details</h3>
                        <button onclick="closeMappingDetails()" style="background: none; border: none; font-size: 24px; cursor: pointer;">&times;</button>
                    </div>
                    
                    <div style="margin-bottom: 15px;">
                        <h4 style="margin: 0 0 8px 0; color: #333;">Original Exam</h4>
                        <div style="background: #f5f5f5; padding: 10px; border-radius: 4px;">
                            <strong>${mapping.exam_name || 'Unknown'}</strong><br>
                            <small>Source: ${mapping.data_source || 'Unknown'} | Code: ${mapping.exam_code || 'N/A'}</small>
                        </div>
                    </div>
                    
                    <div style="margin-bottom: 15px;">
                        <h4 style="margin: 0 0 8px 0; color: #333;">Matched NHS Reference</h4>
                        <div style="background: #e8f5e8; padding: 10px; border-radius: 4px;">
                            <strong>${mapping.clean_name || 'N/A'}</strong><br>
                            <small>Confidence: ${(mapping.components?.confidence || 0).toFixed(3)}</small>
                        </div>
                    </div>
                    
                    ${mapping.components?.reasoning ? `
                        <div style="margin-bottom: 15px;">
                            <h4 style="margin: 0 0 8px 0; color: #333;">AI Reasoning</h4>
                            <div style="background: #f0f7ff; padding: 10px; border-radius: 4px; border-left: 3px solid #2196f3;">
                                ${mapping.components.reasoning}
                            </div>
                        </div>
                    ` : ''}
                    
                    ${state.needs_attention_flags.length > 0 ? `
                        <div style="margin-bottom: 15px;">
                            <h4 style="margin: 0 0 8px 0; color: #333;">Attention Flags</h4>
                            <div style="display: flex; gap: 8px; flex-wrap: wrap;">
                                ${state.needs_attention_flags.map(flag => 
                                    `<span style="background: #ffecb3; color: #e65100; padding: 4px 8px; border-radius: 4px; font-size: 12px;">${getFlagLabel(flag)}</span>`
                                ).join('')}
                            </div>
                        </div>
                    ` : ''}
                    
                    <div style="margin-bottom: 20px;">
                        <h4 style="margin: 0 0 8px 0; color: #333;">Validation Notes</h4>
                        <textarea id="validationNotes" placeholder="Add validation notes..." style="width: 100%; height: 60px; padding: 8px; border: 1px solid #ccc; border-radius: 4px; resize: vertical;">${state.validation_notes || ''}</textarea>
                    </div>
                    
                    <div style="display: flex; gap: 10px; justify-content: flex-end;">
                        <button onclick="saveValidationDecision('${mappingId}', 'approve')" style="background: #4caf50; color: white; padding: 8px 16px; border: none; border-radius: 4px; cursor: pointer;">
                            <i class="fas fa-check"></i> Approve
                        </button>
                        <button onclick="saveValidationDecision('${mappingId}', 'reject')" style="background: #f44336; color: white; padding: 8px 16px; border: none; border-radius: 4px; cursor: pointer;">
                            <i class="fas fa-times"></i> Reject
                        </button>
                        <button onclick="saveValidationDecision('${mappingId}', 'modify')" style="background: #ff9800; color: white; padding: 8px 16px; border: none; border-radius: 4px; cursor: pointer;">
                            <i class="fas fa-edit"></i> Modify
                        </button>
                        <button onclick="closeMappingDetails()" style="background: #607d8b; color: white; padding: 8px 16px; border: none; border-radius: 4px; cursor: pointer;">Cancel</button>
                    </div>
                </div>
            </div>
        `;
        
        // Add modal to page
        document.body.insertAdjacentHTML('beforeend', modalHTML);
    }
    
    window.closeMappingDetails = function() {
        const modal = document.getElementById('mappingDetailsModal');
        if (modal) {
            modal.remove();
        }
    }
    
    window.saveValidationDecision = function(mappingId, decision) {
        const notes = document.getElementById('validationNotes')?.value || '';
        
        // Update state with notes
        if (window.currentValidationState?.[mappingId]) {
            window.currentValidationState[mappingId].validation_notes = notes;
        }
        
        updateMappingDecision(mappingId, decision);
        closeMappingDetails();
    }

    // -----------------------------------------------------------------------------
    // 5.14. Homepage Workflow
    // -----------------------------------------------------------------------------
    function setupHomepageWorkflow() {
        const workflowSection = document.getElementById('workflowSection');
        const runProcessingBtn = document.getElementById('runProcessingBtn');
        const runRandomSampleBtn = document.getElementById('runRandomSampleBtn');
        const sampleOptions = document.getElementById('sampleOptions');
        const dataSourceDisplay = document.getElementById('dataSourceDisplay');
        const dataSourceText = document.getElementById('dataSourceText');
        let currentDataSource = null;
        let selectedRetriever = null;
        let selectedReranker = null;

        document.querySelector('.sample-path')?.addEventListener('click', () => {
            if (buttonsDisabledForLoading) return;
            selectPath('sample');
            currentDataSource = 'sample';
            checkWorkflowCompletion();
            scrollToModelSelection();
        });
        
        document.querySelector('.upload-path')?.addEventListener('click', () => {
            if (buttonsDisabledForLoading) return;
            selectPath('upload');
            fileInput.click();
        });
        
        document.querySelector('.advanced-path')?.addEventListener('click', () => openConfigEditor());
        

        
        document.getElementById('validateCurrentResultsBtn')?.addEventListener('click', handleValidateCurrentResults);
        document.getElementById('uploadValidationFileBtn')?.addEventListener('click', handleUploadValidationFile);
        
        fileInput?.addEventListener('change', (e) => {
            if (e.target.files[0]) {
                currentDataSource = 'upload';
                dataSourceText.textContent = `File: ${e.target.files[0].name}`;
                dataSourceDisplay.style.display = 'block';
                checkWorkflowCompletion();
                scrollToModelSelection();
            }
        });
        
        runRandomSampleBtn?.addEventListener('click', async () => await runRandomSample());
        
        const sampleSizeInput = document.getElementById('sampleSizeInput');
        const randomSampleSubtext = document.getElementById('randomSampleSubtext');
        function updateSampleSizeDisplay() {
            const sampleSize = parseInt(sampleSizeInput?.value) || 100;
            if (randomSampleSubtext) randomSampleSubtext.textContent = `${sampleSize} random codes`;
        }
        sampleSizeInput?.addEventListener('input', updateSampleSizeDisplay);
        sampleSizeInput?.addEventListener('change', updateSampleSizeDisplay);
        updateSampleSizeDisplay();

        runProcessingBtn?.addEventListener('click', async () => {
            if (currentDataSource === 'upload' && fileInput.files[0]) {
                await processFile(fileInput.files[0]);
            }
        });
        
        function selectPath(path) {
            document.querySelectorAll('.action-card').forEach(card => card.classList.remove('selected'));
            const validationSection = document.getElementById('validationSection');
            if(workflowSection) workflowSection.style.display = 'none';
            if(validationSection) validationSection.style.display = 'none';

            if (path === 'sample' || path === 'upload') {
                if (workflowSection) workflowSection.style.display = 'block';
                populateDataSourceCheckboxes();  // Populate data source checkboxes when workflow is shown
                const card = path === 'sample' ? document.querySelector('.sample-path') : document.querySelector('.upload-path');
                card?.classList.add('selected');
                resetWorkflowSteps();
            } else if (path === 'validation') {
                // Validation pipeline has been deprecated
                if (validationSection) {
                    validationSection.style.display = 'block';
                    setTimeout(() => validationSection.scrollIntoView({ behavior: 'smooth' }), 100);
                }
            }
        }
        
        function resetWorkflowSteps() {
            ['step1', 'step2', 'step3'].forEach((s, i) => document.getElementById(s)?.classList.toggle('active', i === 0));
            ['retrieverStep', 'rerankerStep', 'runStep'].forEach((s, i) => document.getElementById(s)?.classList.toggle('active', i === 0));
            selectedRetriever = null;
            selectedReranker = null;
            runProcessingBtn.disabled = true;
            if (runRandomSampleBtn) runRandomSampleBtn.disabled = true;
        }
        
        function activateStep(stepNumber) {
            for (let i = 1; i <= 3; i++) document.getElementById(`step${i}`)?.classList.toggle('active', i <= stepNumber);
            ['retrieverStep', 'rerankerStep', 'runStep'].forEach((s, i) => document.getElementById(s)?.classList.toggle('active', i < stepNumber));
        }
        
        function checkWorkflowCompletion() {
            selectedRetriever = currentModel;
            selectedReranker = currentReranker;
            if (selectedRetriever && selectedReranker && currentDataSource) {
                if (currentDataSource === 'sample') {
                    sampleOptions.style.display = 'block';
                    runProcessingBtn.style.display = 'none';
                    const secondaryPipelineOption = document.getElementById('secondaryPipelineOption');
                    if (secondaryPipelineOption) secondaryPipelineOption.style.display = 'block';
                    runRandomSampleBtn.disabled = buttonsDisabledForLoading || isUsingFallbackModels;
                } else if (currentDataSource === 'upload') {
                    sampleOptions.style.display = 'none';
                    runProcessingBtn.style.display = 'block';
                    const secondaryPipelineOption2 = document.getElementById('secondaryPipelineOption');
                    if (secondaryPipelineOption2) secondaryPipelineOption2.style.display = 'none';
                    runProcessingBtn.disabled = buttonsDisabledForLoading || isUsingFallbackModels;
                }
                activateStep(3);
            } else if (selectedRetriever && currentDataSource) {
                activateStep(2);
            } else if (currentDataSource) {
                activateStep(1);
            }
        }
        window.workflowCheckFunction = checkWorkflowCompletion;
    }

    // -----------------------------------------------------------------------------
    // 5.15. Final Initialization Call
    // -----------------------------------------------------------------------------
    function initApp() {
        disableActionButtons('Initializing processing engine...');
        testApiConnectivity();
        loadAvailableModels();
        setupEventListeners();
        document.getElementById('fullView').style.display = 'block';
        document.getElementById('validationView').style.display = 'none';
    }

    initApp();
});


// =================================================================================
// 6. PAGE NAVIGATION HANDLING
// =================================================================================
// Ensures application state is correct on back/forward browser navigation.
// =================================================================================

window.addEventListener('pageshow', function(event) {
    if (event.persisted) {
        const modelButtons = document.querySelectorAll('.model-toggle');
        if (modelButtons.length === 0) {
            window.loadAvailableModels(0, true);
        }
    }
});

// =================================================================================
// TESTING: Mock Validation Data (Development Only)
// =================================================================================

// Test function to create mock validation data for UI testing
window.loadMockValidationData = function() {
    console.log('Loading mock validation data for testing...');
    
    const mockValidationState = {
        "mapping_1": {
            unique_mapping_id: "mapping_1",
            original_mapping: {
                exam_name: "CT Chest without contrast",
                exam_code: "CT001",
                clean_name: "CT CHEST",
                data_source: "Test Hospital A",
                components: {
                    confidence: 0.95,
                    anatomy: ["chest"],
                    modality: "CT"
                },
                snomed: {
                    id: "169069000",
                    fsn: "Computed tomography of chest"
                },
                all_candidates: [
                    { primary_name: "CT CHEST", confidence: 0.95 },
                    { primary_name: "CT THORAX", confidence: 0.82 }
                ]
            },
            needs_attention_flags: [],
            validation_status: 'approved',
            validator_decision: 'approve',
            validation_notes: 'Previously approved - mapping is accurate',
            timestamp_created: "2025-08-06T08:42:22.345330+00:00",
            timestamp_reviewed: "2025-08-06T08:51:39.571716Z"
        },
        "mapping_2": {
            unique_mapping_id: "mapping_2",
            original_mapping: {
                exam_name: "CT Chest with contrast",
                exam_code: "CT002", 
                clean_name: "CT CHEST",
                data_source: "Test Hospital A",
                components: {
                    confidence: 0.92,
                    anatomy: ["chest"],
                    modality: "CT"
                },
                snomed: {
                    id: "169069000",
                    fsn: "Computed tomography of chest"
                },
                all_candidates: [
                    { primary_name: "CT CHEST", confidence: 0.92 }
                ]
            },
            needs_attention_flags: [],
            validation_status: 'approved',
            validator_decision: 'approve',
            validation_notes: 'Auto-approved based on high confidence',
            timestamp_created: "2025-08-06T08:42:22.345330+00:00",
            timestamp_reviewed: "2025-08-06T08:52:11.234567Z"
        },
        "mapping_3": {
            unique_mapping_id: "mapping_3",
            original_mapping: {
                exam_name: "Chest X-ray PA view",
                exam_code: "XR001",
                clean_name: "X-RAY CHEST",
                data_source: "Test Hospital B",
                components: {
                    confidence: 0.76,
                    anatomy: ["chest"],
                    modality: "XR"
                },
                snomed: {
                    id: "399208008",
                    fsn: "Plain chest X-ray"
                },
                all_candidates: [
                    { primary_name: "X-RAY CHEST", confidence: 0.76 },
                    { primary_name: "CHEST RADIOGRAPH", confidence: 0.65 }
                ]
            },
            needs_attention_flags: ['low_confidence'],
            validation_status: 'pending_review',
            validator_decision: null,
            timestamp_created: "2025-08-06T08:42:22.345330+00:00",
            timestamp_reviewed: null
        },
        "mapping_4": {
            unique_mapping_id: "mapping_4",
            original_mapping: {
                exam_name: "Brain MRI",
                exam_code: "MRI001",
                clean_name: "MRI BRAIN",
                data_source: "Test Hospital C",
                components: {
                    confidence: 0.65,
                    anatomy: ["brain"],
                    modality: "MRI"
                },
                snomed: {
                    id: "278107002",
                    fsn: "Magnetic resonance imaging of brain"
                },
                all_candidates: [
                    { primary_name: "MRI BRAIN", confidence: 0.65 }
                ]
            },
            needs_attention_flags: ['singleton_mapping', 'low_confidence'],
            validation_status: 'pending_review',
            validator_decision: null,
            timestamp_created: "2025-08-06T08:42:22.345330+00:00",
            timestamp_reviewed: null
        },
        "mapping_5": {
            unique_mapping_id: "mapping_5",
            original_mapping: {
                exam_name: "Abdominal ultrasound",
                exam_code: "US001",
                clean_name: "US ABDOMEN",
                data_source: "Test Hospital D",
                components: {
                    confidence: 0.88,
                    anatomy: ["abdomen"],
                    modality: "US"
                },
                snomed: {
                    id: "241527001",
                    fsn: "Ultrasonography of abdomen"
                },
                all_candidates: [
                    { primary_name: "US ABDOMEN", confidence: 0.88 },
                    { primary_name: "ABDOMINAL ULTRASOUND", confidence: 0.75 }
                ]
            },
            needs_attention_flags: [],
            validation_status: 'pending_review',
            validator_decision: null,
            timestamp_created: "2025-08-06T08:42:22.345330+00:00",
            timestamp_reviewed: null
        }
    };

    // Also populate allMappings for the results table
    window.allMappings = Object.values(mockValidationState).map(state => {
        const mapping = state.original_mapping;
        return {
            ...mapping,
            validation_status: state.validation_status,
            validator_decision: state.validator_decision,
            validation_notes: state.validation_notes,
            timestamp_reviewed: state.timestamp_reviewed
        };
    });

    // Initialize sortedMappings for the results table sorting
    sortedMappings = [...window.allMappings];

    // Store validation state globally for access by other functions
    window.currentValidationState = mockValidationState;

    // Directly populate the results table
    const resultsBody = document.getElementById('resultsBody');
    if (resultsBody) {
        resultsBody.innerHTML = '';
        window.allMappings.forEach(item => {
            const row = resultsBody.insertRow();
            
            // Source cell (color indicator)
            const sourceCell = row.insertCell();
            sourceCell.style.cssText = `width: 12px; padding: 0; background-color: #4CAF50; border-right: none; position: relative;`;
            sourceCell.title = item.data_source;
            
            // Original Code
            row.insertCell().textContent = item.exam_code;
            
            // Original Name  
            row.insertCell().textContent = item.exam_name;
            
            // Clean Name
            const cleanNameCell = row.insertCell();
            cleanNameCell.innerHTML = `<strong>${item.clean_name || 'Unknown'}</strong>`;
            
            // SNOMED FSN
            const snomedFsnCell = row.insertCell();
            snomedFsnCell.innerHTML = item.snomed?.fsn ? `<div>${item.snomed.fsn}</div>` + (item.snomed.id ? `<div style="font-size: 0.8em; color: #666; margin-top: 2px;">${item.snomed.id}</div>` : '') : '<span style="color: #999;">-</span>';
            
            // Tags
            const tagsCell = row.insertCell();
            let tagsHTML = '';
            const { anatomy, modality } = item.components || {};
            if (anatomy) tagsHTML += `<span class="tag anatomy">${Array.isArray(anatomy) ? anatomy.join(', ') : anatomy}</span>`;
            if (modality) tagsHTML += `<span class="tag modality">${modality}</span>`;
            tagsCell.innerHTML = tagsHTML;
            
            // Confidence
            const confidenceCell = row.insertCell();
            const confidence = item.components?.confidence || 0;
            const confidencePercent = Math.round(confidence * 100);
            const confidenceClass = confidence >= 0.8 ? 'confidence-high' : confidence >= 0.6 ? 'confidence-medium' : 'confidence-low';
            confidenceCell.innerHTML = `<div class="confidence-bar"><div class="confidence-fill ${confidenceClass}" style="width: ${confidencePercent}%"></div></div><small>${confidencePercent}%</small>`;
            
            // Actions cell with quick approve/reject buttons
            const actionsCell = row.insertCell();
            const mappingId = `mapping_${item.exam_code}_${item.exam_name}_${item.data_source}`.replace(/[^a-zA-Z0-9_]/g, '_');
            const validationStatus = item.validation_status;
            
            let actionsHTML = '';
            if (validationStatus === 'approved') {
                actionsHTML = `
                    <div class="quick-validation-cell approved-status">
                        <span class="validation-status status-approved"><i class="fas fa-check"></i> Approved</span>
                        <button class="button button-sm button-warning" onclick="quickValidationAction('${mappingId}', 'unapprove')" title="Undo approval">
                            <i class="fas fa-undo"></i>
                        </button>
                        <button class="button button-sm button-info" onclick="showFlagModal('${mappingId}')" title="Flag for review">
                            <i class="fas fa-flag"></i>
                        </button>
                    </div>
                `;
                // Add visual feedback for approval
                row.style.backgroundColor = '#e8f5e8';
                row.style.borderLeft = '3px solid #4caf50';
            } else if (validationStatus === 'rejected') {
                actionsHTML = `
                    <div class="quick-validation-cell rejected-status">
                        <span class="validation-status status-rejected"><i class="fas fa-times"></i> Rejected</span>
                        <button class="button button-sm button-warning" onclick="quickValidationAction('${mappingId}', 'unreject')" title="Undo rejection">
                            <i class="fas fa-undo"></i>
                        </button>
                        <button class="button button-sm button-info" onclick="showFlagModal('${mappingId}')" title="Flag for review">
                            <i class="fas fa-flag"></i>
                        </button>
                    </div>
                `;
                row.style.backgroundColor = '#ffebee';
                row.style.borderLeft = '3px solid #f44336';
            } else {
                actionsHTML = `
                    <div class="quick-validation-cell pending-status">
                        <button class="button button-sm button-success" onclick="quickValidationAction('${mappingId}', 'approve')" title="Quick approve">
                            <i class="fas fa-check"></i>
                        </button>
                        <button class="button button-sm button-danger" onclick="quickValidationAction('${mappingId}', 'reject')" title="Quick reject">
                            <i class="fas fa-times"></i>
                        </button>
                        <button class="button button-sm button-warning" onclick="showFlagModal('${mappingId}')" title="Flag for review">
                            <i class="fas fa-flag"></i>
                        </button>
                    </div>
                `;
            }
            actionsCell.innerHTML = actionsHTML;
            actionsCell.style.minWidth = '150px';
            actionsCell.dataset.mappingId = mappingId;
            
            // Store mapping data for validation
            if (!window.quickValidationData) {
                window.quickValidationData = {};
            }
            window.quickValidationData[mappingId] = item;
        });
    }

    // Show results section and stats
    const resultsSection = document.getElementById('resultsSection');
    if (resultsSection) {
        resultsSection.style.display = 'block';
        
        // Update stats
        const originalCount = document.getElementById('originalCount');
        const cleanCount = document.getElementById('cleanCount');
        const avgConfidence = document.getElementById('avgConfidence');
        
        if (originalCount) originalCount.textContent = window.allMappings.length;
        if (cleanCount) cleanCount.textContent = new Set(window.allMappings.map(m => m.clean_name)).size;
        if (avgConfidence) {
            const avgConf = window.allMappings.reduce((sum, m) => sum + (m.components?.confidence || 0), 0) / window.allMappings.length;
            avgConfidence.textContent = Math.round(avgConf * 100) + '%';
        }
    }

    // Load the validation interface with mock data
    window.loadValidationInterface(mockValidationState);
    // Hide homepage sections and show validation interface
    const workflowSection = document.getElementById('workflowSection');
    const validationSection = document.getElementById('validationSection');
    
    if (workflowSection) workflowSection.style.display = 'none';
    if (validationSection) {
        validationSection.classList.remove('hidden');
        validationSection.style.display = 'block';
    }

    // Show the validation interface
    const validationInterface = document.getElementById('validationInterface');
    if (validationInterface) {
        validationInterface.classList.remove('hidden');
        validationInterface.style.display = 'block';
    }
    
    statusManager.show('✅ Mock validation data loaded for UI testing', 'success', 3000);
};
    
    // Demo function to test approval state fix
    window.demoApprovalStateFix = function() {
        console.log('🧪 Starting demo of approval state fix');
        
        // Create test validation state with both approved and pending mappings
        const mockValidationState = {
            "test_approved_123": {
                "unique_mapping_id": "test_approved_123",
                "original_mapping": {
                    "data_source": "Central-Philips",
                    "modality_code": "Mamm", 
                    "exam_code": "BBMA",
                    "exam_name": "BR Bilateral Mammogram",
                    "clean_name": "MG Mammogram Both",
                    "snomed": {
                        "found": true,
                        "fsn": "Bilateral mammography (procedure)",
                        "id": 43204002
                    },
                    "components": {
                        "anatomy": ["breast"],
                        "laterality": ["bilateral"],
                        "confidence": 0.85
                    }
                },
                "validation_status": "approved",
                "validator_decision": "approve",
                "validation_notes": "Previously approved - mapping is correct and complete",
                "needs_attention_flags": ["singleton_mapping"],
                "timestamp_created": "2025-08-06T08:42:22.345330+00:00",
                "timestamp_reviewed": "2025-08-06T08:51:39.571716Z"
            },
            "test_pending_456": {
                "unique_mapping_id": "test_pending_456",
                "original_mapping": {
                    "data_source": "Central-PACS",
                    "modality_code": "CT",
                    "exam_code": "CTCH",
                    "exam_name": "CT Chest with Contrast",
                    "clean_name": "CT Chest Contrast",
                    "snomed": {
                        "found": true,
                        "fsn": "Computed tomography of chest with contrast",
                        "id": 169070004
                    },
                    "components": {
                        "anatomy": ["chest"],
                        "contrast": ["with contrast"],
                        "confidence": 0.72
                    }
                },
                "validation_status": "pending_review",
                "validator_decision": null,
                "validation_notes": null,
                "needs_attention_flags": ["low_confidence"],
                "timestamp_created": "2025-01-14T10:30:00.000Z",
                "timestamp_reviewed": null
            },
            "test_pending_789": {
                "unique_mapping_id": "test_pending_789",
                "original_mapping": {
                    "data_source": "Regional-GE",
                    "modality_code": "MR",
                    "exam_code": "MRBR",
                    "exam_name": "MR Brain without Contrast",
                    "clean_name": "MR Brain",
                    "snomed": {
                        "found": true,
                        "fsn": "Magnetic resonance imaging of brain",
                        "id": 698354004
                    },
                    "components": {
                        "anatomy": ["brain"],
                        "confidence": 0.92
                    }
                },
                "validation_status": "pending_review",
                "validator_decision": null,
                "validation_notes": null,
                "needs_attention_flags": [],
                "timestamp_created": "2025-01-14T10:30:00.000Z",
                "timestamp_reviewed": null
            }
        };

        // Hide homepage sections and show validation interface
        const workflowSection = document.getElementById('workflowSection');
        const validationSection = document.getElementById('validationSection');
        const resultsSection = document.getElementById('resultsSection');
        
        if (workflowSection) workflowSection.style.display = 'none';
        if (resultsSection) resultsSection.style.display = 'none';
        if (validationSection) {
            validationSection.classList.remove('hidden');
            validationSection.style.display = 'block';
        }

        // Load the validation interface with mock data
        window.loadValidationInterface(mockValidationState);
        
        // Show the validation interface
        const validationInterface = document.getElementById('validationInterface');
        if (validationInterface) {
            validationInterface.classList.remove('hidden');
            validationInterface.style.display = 'block';
        }
        
        statusManager.show('🧪 Demo loaded! Notice the approved mapping shows with green badge and approval date', 'info', 5000);
    };

    // Add event listener for demo button
    document.addEventListener('DOMContentLoaded', function() {
        const demoBtn = document.getElementById('demoValidationBtn');
        if (demoBtn) {
            demoBtn.addEventListener('click', window.demoApprovalStateFix);
        }
    });

    // Demo function to test cache hit approval detection
    window.testCacheHitApproval = function() {
        console.log('🧪 Testing cache hit approval detection');
        
        // Simulate raw API results with cache hits (what comes from R2)
        const mockApiResults = [
            {
                "status": "success",
                "input": {
                    "DATA_SOURCE": "Auckland Metro-Agfa",
                    "EXAM_CODE": "FORR", 
                    "EXAM_NAME": "Forearm R",
                    "MODALITY_CODE": "XR"
                },
                "output": {
                    "data_source": "Auckland Metro-Agfa",
                    "modality_code": "XR",
                    "exam_code": "FORR",
                    "exam_name": "Forearm R",
                    "clean_name": "XR Radius and Ulna Right",
                    "snomed": {
                        "found": true,
                        "fsn": "Plain X-ray of right forearm (procedure)",
                        "id": 3591000087109
                    },
                    "components": {
                        "confidence": 0.95,
                        "anatomy": ["forearm"],
                        "laterality": ["right"]
                    },
                    "cached_skip": true,
                    "cache_type": "approved",
                    "cached_at": "2025-08-11T08:02:40.832468Z"
                }
            },
            {
                "status": "success", 
                "input": {
                    "DATA_SOURCE": "Auckland Metro-Agfa",
                    "EXAM_CODE": "C1",
                    "EXAM_NAME": "Chest PA", 
                    "MODALITY_CODE": "XR"
                },
                "output": {
                    "data_source": "Auckland Metro-Agfa",
                    "modality_code": "XR",
                    "exam_code": "C1",
                    "exam_name": "Chest PA",
                    "clean_name": "XR Chest",
                    "snomed": {
                        "found": true,
                        "fsn": "Plain chest X-ray (procedure)",
                        "id": 399208008
                    },
                    "components": {
                        "confidence": 0.94,
                        "anatomy": ["chest"]
                    },
                    "cached_skip": true,
                    "cache_type": "approved", 
                    "cached_at": "2025-08-11T09:45:35.662514Z"
                }
            },
            {
                "status": "success",
                "input": {
                    "DATA_SOURCE": "Test Hospital",
                    "EXAM_CODE": "MRI1",
                    "EXAM_NAME": "MRI Brain",
                    "MODALITY_CODE": "MR"
                },
                "output": {
                    "data_source": "Test Hospital",
                    "modality_code": "MR",
                    "exam_code": "MRI1", 
                    "exam_name": "MRI Brain",
                    "clean_name": "MRI Brain",
                    "snomed": {
                        "found": true,
                        "fsn": "Magnetic resonance imaging of brain (procedure)",
                        "id": 278107002
                    },
                    "components": {
                        "confidence": 0.87
                    }
                    // No cache hit fields - this should be pending
                }
            }
        ];
        
        console.log('🔄 Transforming mock API results with cache hit detection...');
        
        // Apply the mapping transformation that should detect cache hits
        const transformedMappings = mockApiResults.map(item => ({
            data_source: item.input?.DATA_SOURCE || item.input?.data_source || item.output?.data_source,
            modality_code: item.input?.MODALITY_CODE || item.input?.modality_code || item.output?.modality_code,
            exam_code: item.input?.EXAM_CODE || item.input?.exam_code || item.output?.exam_code,
            exam_name: item.input?.EXAM_NAME || item.input?.exam_name || item.output?.exam_name,
            clean_name: item.status === 'success' ? item.output?.clean_name : `ERROR: ${item.error}`,
            snomed: item.status === 'success' ? item.output?.snomed || {} : {},
            components: item.status === 'success' ? item.output?.components || {} : {},
            all_candidates: item.status === 'success' ? item.output?.all_candidates || [] : [],
            ambiguous: item.status === 'success' ? item.output?.ambiguous : false,
            secondary_pipeline_applied: item.status === 'success' ? item.output?.secondary_pipeline_applied || false : false,
            secondary_pipeline_details: item.status === 'success' ? item.output?.secondary_pipeline_details : undefined,
            // Handle cache hits - set validation_status for cached entries
            validation_status: (item.status === 'success' && item.output?.cached_skip && item.output?.cache_type === 'approved') ? 'approved' : 
                              (item.cached_skip && item.cache_type === 'rejected') ? 'rejected' : undefined,
            validation_notes: (item.status === 'success' && item.output?.cached_skip && item.output?.cache_type === 'approved') ? 'Previously approved (cached)' : 
                             (item.cached_skip && item.cache_type === 'rejected') ? 'Previously rejected (cached)' : undefined,
            timestamp_reviewed: (item.status === 'success' && item.output?.cached_skip && item.output?.cache_type === 'approved') ? item.output?.cached_at : 
                               (item.cached_skip && item.cache_type === 'rejected') ? item.cached_at : undefined
        }));
        
        console.log('📊 Transformed mappings:', transformedMappings);
        console.log('✅ Checking for correctly detected cache hits:');
        transformedMappings.forEach((mapping, index) => {
            const status = mapping.validation_status || 'pending';
            console.log(`  ${index + 1}. ${mapping.exam_name}: ${status} ${mapping.validation_notes ? `(${mapping.validation_notes})` : ''}`);
        });
        
        // Set as global mappings and initialize validation
        window.allMappings = transformedMappings;
        
        // Initialize sortedMappings for the results table sorting
        sortedMappings = [...window.allMappings];
        
        // Call the validation interface directly instead of handleValidateCurrentResults
        initializeValidationFromMappings(transformedMappings).then(validationState => {
            window.loadValidationInterface(validationState);
            
            // Show the validation interface
            const workflowSection = document.getElementById('workflowSection');
            const validationSection = document.getElementById('validationSection');
            const resultsSection = document.getElementById('resultsSection');
            
            if (workflowSection) workflowSection.style.display = 'none';
            if (resultsSection) resultsSection.style.display = 'none';
            if (validationSection) {
                validationSection.classList.remove('hidden');
                validationSection.style.display = 'block';
            }
            
            const validationInterface = document.getElementById('validationInterface');
            if (validationInterface) {
                validationInterface.classList.remove('hidden');
                validationInterface.style.display = 'block';
            }
        }).catch(error => {
            console.error('Failed to initialize validation:', error);
        });
        
        statusManager.show('🧪 Cache hit test loaded! Check console for cache detection results', 'info', 5000);
    };
    
    // Add cache hit test button when in development mode
    if (window.location.hostname === 'localhost' || window.location.hostname === '127.0.0.1') {
        document.addEventListener('DOMContentLoaded', function() {
            setTimeout(() => {
                const heroSection = document.querySelector('.hero-section');
                if (heroSection) {
                    const cacheTestBtn = document.createElement('button');
                    cacheTestBtn.innerHTML = '🧪 Test Cache Hit Detection (DEV)';
                    cacheTestBtn.className = 'button button-primary test-button';
                    cacheTestBtn.style.marginLeft = '10px';
                    cacheTestBtn.onclick = window.testCacheHitApproval;
                    heroSection.appendChild(cacheTestBtn);
                }
            }, 1000);
        });
    }

// Add test button to page when in development mode
if (window.location.hostname === 'localhost' || window.location.hostname === '127.0.0.1') {
    document.addEventListener('DOMContentLoaded', function() {
        // Add test button after a delay to ensure other elements are loaded
        setTimeout(() => {
            const heroSection = document.querySelector('.hero-section');
            if (heroSection) {
                const testButton = document.createElement('button');
                testButton.textContent = '🧪 Load Mock Validation Data (DEV)';
                testButton.className = 'button button-primary';
                testButton.style.cssText = 'margin: 20px auto; display: block; background: #e91e63; border-color: #e91e63;';
                testButton.onclick = window.loadMockValidationData;
                heroSection.appendChild(testButton);
            }
        }, 1000);
    });
}<|MERGE_RESOLUTION|>--- conflicted
+++ resolved
@@ -1556,17 +1556,11 @@
                 let pollAttempts = 0;
                 
                 const pollProgress = async () => {
-<<<<<<< HEAD
-                    if (processingComplete) return;
-                    pollAttempts++;
-
-=======
                     // Check if polling should continue
                     if (processingComplete) {
                         return; // Stop if already completed
                     }
-                    
->>>>>>> 20f39fc4
+                    pollAttempts++;
                     try {
                         const progressResponse = await fetch(`${apiConfig.baseUrl}/batch_progress/${batchResult.batch_id}`);
                         if (progressResponse.ok) {
@@ -1599,11 +1593,13 @@
                             }
                             
                             const pollInterval = totalCodes <= 50 ? 200 : 1000;
-<<<<<<< HEAD
-                            setTimeout(pollProgress, pollInterval);
-
+                            if (!processingComplete) {
+                                setTimeout(pollProgress, pollInterval);
+                            }
                         } else if (progressResponse.status === 404) {
                             if (hasSeenProgress) {
+                                // Progress file gone after seeing progress - indicates completion
+                                console.log('Progress file not found after seeing progress - assuming completion');
                                 statusManager.updateProgress(progressId, totalCodes, totalCodes, `Completed processing ${jobName}`);
                                 processingComplete = true;
                                 return;
@@ -1618,23 +1614,8 @@
                             throw new Error(`Progress check failed with status ${progressResponse.status}`);
                         }
                     } catch (progressError) {
-                        statusManager.show(`Processing failed: ${progressError.message}`, 'error', 0);
-                        console.error('Polling error in processBatch:', progressError);
-=======
-                            if (!processingComplete) {
-                                setTimeout(pollProgress, pollInterval);
-                            }
-                        } else {
-                            // 404 or other error indicates completion
-                            console.log('Progress file not found - assuming completion');
-                            statusManager.updateProgress(progressId, totalCodes, totalCodes, `Completed processing ${jobName}`);
-                            processingComplete = true;
-                            return; // Stop polling when progress file not found (indicates completion)
-                        }
-                    } catch (progressError) {
                         console.warn('Progress polling error:', progressError);
                         statusManager.updateProgress(progressId, totalCodes, totalCodes, `Completed processing ${jobName}`);
->>>>>>> 20f39fc4
                         processingComplete = true;
                         return; // Stop polling on error
                     }
